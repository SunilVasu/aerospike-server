--- conflicted
+++ resolved
@@ -105,17 +105,13 @@
 } ldt_sub_gc_info;
 
 
-<<<<<<< HEAD
-extern int      as_ldt_flatten_component   (as_partition_reservation *rsv, as_storage_rd *rd, as_index_ref *r_ref, as_record_merge_component *c, bool *);
-=======
 #define LDT_READ_OP		0
 #define LDT_WRITE_OP	1
 
 extern int		as_ldt_package_index(const char *package_name);
 extern int		as_ldt_op_type(int package_index, const char *op_name);
 
-extern int      as_ldt_flatten_component   (as_partition_reservation *rsv, as_storage_rd *rd, as_index_ref *r_ref, as_record_merge_component *c);
->>>>>>> 20ae8f35
+extern int      as_ldt_flatten_component   (as_partition_reservation *rsv, as_storage_rd *rd, as_index_ref *r_ref, as_record_merge_component *c, bool *);
 
 extern bool     as_ldt_set_flag            (uint16_t flag);
 extern bool     as_ldt_flag_has_parent     (uint16_t flag);
