--- conflicted
+++ resolved
@@ -166,19 +166,13 @@
 	m.msg.n_ops = 0;
 	as_msg_swap_header(&m.msg);
 
-<<<<<<< HEAD
-	int status = as_batch_send(fd_h->fd, (uint8_t*)&m, sizeof(m), MSG_NOSIGNAL);
-
-	as_end_of_transaction(fd_h, status != 0);
-=======
 	int status = as_batch_send(btr->proto_fd_h->fd, (uint8_t*)&m, sizeof(m), MSG_NOSIGNAL);
 
-	AS_RELEASE_FILE_HANDLE(btr->proto_fd_h);
+	as_end_of_transaction(btr->proto_fd_h, status != 0);
 	btr->proto_fd_h = 0;
 
 	cf_free(btr->msgp);
 	btr->msgp = 0;
->>>>>>> fa60553e
 
 	if (result_code == AS_PROTO_RESULT_FAIL_TIMEOUT) {
 		cf_atomic_int_incr(&g_config.batch_index_timeout);
