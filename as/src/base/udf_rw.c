/*
 * udf_rw.c
 *
 * Copyright (C) 2012-2014 Aerospike, Inc.
 *
 * Portions may be licensed to Aerospike, Inc. under one or more contributor
 * license agreements.
 *
 * This program is free software: you can redistribute it and/or modify it under
 * the terms of the GNU Affero General Public License as published by the Free
 * Software Foundation, either version 3 of the License, or (at your option) any
 * later version.
 *
 * This program is distributed in the hope that it will be useful, but WITHOUT
 * ANY WARRANTY; without even the implied warranty of MERCHANTABILITY or FITNESS
 * FOR A PARTICULAR PURPOSE. See the GNU Affero General Public License for more
 * details.
 *
 * You should have received a copy of the GNU Affero General Public License
 * along with this program.  If not, see http://www.gnu.org/licenses/
 */

/*
 * User Defined Function execution engine
 *
 */

#include "base/udf_rw.h"

#include <stdbool.h>
#include <stddef.h>
#include <stdint.h>
#include <string.h>

#include "aerospike/as_buffer.h"
#include "aerospike/as_log.h"
#include "aerospike/as_module.h"
#include "aerospike/as_msgpack.h"
#include "aerospike/as_serializer.h"
#include "aerospike/as_types.h"
#include "aerospike/mod_lua.h"

#include "citrusleaf/alloc.h"
#include "citrusleaf/cf_atomic.h"
#include "citrusleaf/cf_clock.h"

#include "fault.h"
#include "hist_track.h"

#include "base/cfg.h"
#include "base/datamodel.h"
#include "base/index.h"
#include "base/ldt.h"
#include "base/ldt_aerospike.h"
#include "base/ldt_record.h"
#include "base/proto.h"
#include "base/rec_props.h"
#include "base/thr_rw_internal.h"
#include "base/thr_scan.h"
#include "base/thr_write.h"
#include "base/transaction.h"
#include "base/udf_aerospike.h"
#include "base/udf_arglist.h"
#include "base/udf_cask.h"
#include "base/udf_memtracker.h"
#include "base/udf_timer.h"
#include "base/write_request.h"

as_aerospike g_as_aerospike;

extern udf_call *as_query_get_udf_call(void *ptr);

/* Internal Function: Packs up passed in data into as_bin which is
 *                    used to send result after the UDF execution.
 */
static bool
make_send_bin(as_namespace *ns, as_bin *bin, uint8_t **sp_pp, uint sp_sz,
			  const char *key, size_t klen, int  vtype,  void *val, size_t vlen)
{
	uint        sz          = 0;
	uint        tsz         = sz + vlen + as_particle_get_base_size(vtype);
	uint8_t *   v           = NULL;
	int64_t     swapped_int = 0;
	uint8_t     *sp_p = *sp_pp;

	if (tsz > sp_sz) {
		sp_p = cf_malloc(tsz);
		if (!sp_p) {
			cf_warning(AS_UDF, "data too much. malloc failed. going down. bin %s not sent back", key);
			return(-1);
		}
	}

	as_bin_init(ns, bin, (byte *) key/*name*/, klen/*namelen*/, 0/*version*/);

	switch (vtype) {
		case AS_PARTICLE_TYPE_NULL:
		{
			v = NULL;
			break;
		}
		case AS_PARTICLE_TYPE_INTEGER:
		{
			if (vlen != 8) {
				cf_crash(AS_UDF, "unexpected int %d", vlen);
			}
			swapped_int = __be64_to_cpup(val);
			v = (uint8_t *) &swapped_int;
			break;
		}
		case AS_PARTICLE_TYPE_BLOB:
		case AS_PARTICLE_TYPE_STRING:
		case AS_PARTICLE_TYPE_LIST:
		case AS_PARTICLE_TYPE_MAP:
			v = val;
			break;
		default:
		{
			cf_warning(AS_UDF, "unrecognized object type %d ignored", vtype);
			return -1;
		}
	}

	as_particle_frombuf(bin, vtype, v, vlen, sp_p, ns->storage_data_in_memory);
	*sp_pp = sp_p;
	return 0;
}

/* Internal Function: Workhorse function to send response back to the client
 * 					  after UDF execution.
 *
 * caller:
 * 		send_success
 * 		send_failure
 *
 * Assumption: The call should be setup properly pointing to the tr.
 *
 * Special Handling: If it is background scan udf job do not sent any
 * 					 response to client
 * 					 If it is scan job ...do not cleanup the fd it will
 * 					 be done by the scan thread after scan is finished
 */
static int
send_response(udf_call *call, const char *key, size_t klen, int vtype, void *val,
			  size_t vlen)
{
	as_transaction *    tr          = call->transaction;
	as_namespace *      ns          = tr->rsv.ns;
	uint32_t            generation  = tr->generation;
	uint                sp_sz       = 1024 * 16;
	uint32_t            void_time   = 0;
	uint                written_sz  = 0;
	bool                keep_fd     = false;
	as_bin              stack_bin;
	as_bin            * bin         = &stack_bin;

	// space for the stack particles
	uint8_t             stack_particle_buf[sp_sz];
	uint8_t *           sp_p        = stack_particle_buf;

	if (call->udf_type == AS_SCAN_UDF_OP_BACKGROUND) {
		// If we are doing a background UDF scan, do not send any result back
		cf_detail(AS_UDF, "UDF: Background transaction, send no result back. "
				  "Parent job id [%"PRIu64"]", ((tscan_job*)(tr->udata.req_udata))->tid);
		if(strncmp(key, "FAILURE", 8) == 0)  {
			cf_atomic_int_incr(&((tscan_job*)(tr->udata.req_udata))->n_obj_udf_failed);
		} else if(strncmp(key, "SUCCESS", 8) == 0) {
			cf_atomic_int_incr(&((tscan_job*)(tr->udata.req_udata))->n_obj_udf_success);
		}
		return 0;
	} else if(call->udf_type == AS_SCAN_UDF_OP_UDF) {
		// Do not release fd now, scan will do it at the end of all internal
		// 	udf transactions
		cf_detail(AS_UDF, "UDF: Internal udf transaction, do not release fd");
		keep_fd = true;
	}

	if (0 != make_send_bin(ns, bin, &sp_p, sp_sz, key, klen, vtype, val, vlen)) {
		return(-1);
	}

	// this is going to release the file descriptor
	if (keep_fd && tr->proto_fd_h) cf_rc_reserve(tr->proto_fd_h);

	single_transaction_response(
		tr, ns, NULL/*ops*/, &bin, 1,
		generation, void_time, &written_sz, NULL);

	// clean up.
	// TODO: check: is bin_inuse valid only when data_in_memory?
	// There must be another way to determine if the particle is used?
	if ( as_bin_inuse(bin) ) {
		as_particle_destroy(&stack_bin, ns->storage_data_in_memory);
	}

	if (sp_p != stack_particle_buf) {
		cf_free(sp_p);
	}
	return 0;
} // end send_response()

/**
 * Send failure notification for CDT (list, map) serialization error.
 */
static inline int
send_cdt_failure(udf_call *call, int vtype, void *val, size_t vlen)
{
	call->transaction->result_code = AS_PROTO_RESULT_FAIL_UDF_EXECUTION;
	return send_response(call, "FAILURE", 7, vtype, val, vlen);
}

int
udf_rw_get_ldt_error(void *val, size_t vlen) 
{
	// We need to do a quick look to see if this is an LDT error string.  If it
	// is, then we'll look deeper.  We start looking after the first space.
	char * charptr;
	char * valptr = (char *) val;
	long   error_code;

	// Start with the space, if it exists, as the marker for where we start
	// looking for the LDT error contents.
	if ((charptr = strchr((const char *) val, ' ')) != NULL) {
		// We must be at least 10 chars from the end, so if we're less than that
		// we are obviously not looking at an LDT error.
		if (&charptr[9] < &valptr[vlen]) {
			if (memcmp(&charptr[5], ":LDT-", 5) == 0) {
				error_code = strtol(&charptr[1], NULL, 10);
				cf_debug(AS_UDF, "LDT Error: Code(%ld) String(%s)",
						error_code, (char *) val);
				return error_code;
			}
		}
	}
	return 0;
}

// Parses the error message coming from lua world. This parsing matches the error
// codes in ldt_error.lua.
//
// Currently this parsing happens at
// 1. Lua world
// 2. Server world (This funtion and associated #define)
// 3. All the clients.
//
// TODO: Should probably be part of common. Or some sort of error database so
// this can scale.
void 
udf_rw_update_ldt_err_stats(as_namespace *ns, as_result *res)
{
	if (!ns->ldt_enabled || !res) {
		return;
	}

	if (res->is_success) {
		return;
	}

	as_string * s   = as_string_fromval(res->value);
	char *      rs  = (char *) as_string_tostring(s);

    if ( res->value ) {
		long code = udf_rw_get_ldt_error(rs, as_string_len(s));
		switch (code) {
			case ERR_TOP_REC_NOT_FOUND: 
				cf_atomic_int_incr(&ns->lstats.ldt_err_toprec_not_found);
				break;
			case ERR_NOT_FOUND:
				cf_atomic_int_incr(&ns->lstats.ldt_err_item_not_found);
				break;
			case ERR_INTERNAL:
				cf_atomic_int_incr(&ns->lstats.ldt_err_internal);
				break;
			case ERR_UNIQUE_KEY:
				cf_atomic_int_incr(&ns->lstats.ldt_err_unique_key_violation);
				break;
			case ERR_INSERT:
				cf_atomic_int_incr(&ns->lstats.ldt_err_insert_fail);
				break;
			case ERR_SEARCH:
				cf_atomic_int_incr(&ns->lstats.ldt_err_search_fail);
				break;
			case ERR_DELETE:
				cf_atomic_int_incr(&ns->lstats.ldt_err_delete_fail);
				break;
			case ERR_VERSION:
				cf_atomic_int_incr(&ns->lstats.ldt_err_version_mismatch);
				break;

			case ERR_CAPACITY_EXCEEDED:
				cf_atomic_int_incr(&ns->lstats.ldt_err_capacity_exceeded);
				break;
			case ERR_INPUT_PARM:
				cf_atomic_int_incr(&ns->lstats.ldt_err_param);
				break;

			case ERR_TYPE_MISMATCH:
				cf_atomic_int_incr(&ns->lstats.ldt_err_op_bintype_mismatch);
				break;

			case ERR_NULL_BIN_NAME:
			case ERR_BIN_NAME_NOT_STRING:
			case ERR_BIN_NAME_TOO_LONG:
				cf_atomic_int_incr(&ns->lstats.ldt_err_param);
				break;

			case ERR_TOO_MANY_OPEN_SUBRECS:
				cf_atomic_int_incr(&ns->lstats.ldt_err_too_many_open_subrec);
				break;
			case ERR_SUB_REC_NOT_FOUND:
				cf_atomic_int_incr(&ns->lstats.ldt_err_subrec_not_found);
				break;
			case ERR_BIN_DOES_NOT_EXIST:
				cf_atomic_int_incr(&ns->lstats.ldt_err_bin_does_not_exist);
				break;
			case ERR_BIN_ALREADY_EXISTS:
				cf_atomic_int_incr(&ns->lstats.ldt_err_bin_exits);
				break;
			case ERR_BIN_DAMAGED:
				cf_atomic_int_incr(&ns->lstats.ldt_err_bin_damaged);
				break;

			case ERR_SUBREC_POOL_DAMAGED:
			case ERR_SUBREC_DAMAGED:
			case ERR_SUBREC_OPEN:
			case ERR_SUBREC_UPDATE:
			case ERR_SUBREC_CREATE:
			case ERR_SUBREC_DELETE:
				cf_atomic_int_incr(&ns->lstats.ldt_err_subrec_internal);
				break;

			case ERR_SUBREC_CLOSE:
			case ERR_TOPREC_UPDATE:
			case ERR_TOPREC_CREATE:
				cf_atomic_int_incr(&ns->lstats.ldt_err_toprec_internal);
				break;
			

			case ERR_FILTER_BAD:
			case ERR_FILTER_NOT_FOUND:
			case ERR_KEY_FUN_BAD:
			case ERR_KEY_FUN_NOT_FOUND:
			case ERR_TRANS_FUN_BAD:
			case ERR_TRANS_FUN_NOT_FOUND:
			case ERR_UNTRANS_FUN_BAD:
			case ERR_UNTRANS_FUN_NOT_FOUND:
			case ERR_USER_MODULE_BAD:
			case ERR_USER_MODULE_NOT_FOUND:
				cf_atomic_int_incr(&ns->lstats.ldt_err_transform_internal);
		}
    }
	return;
}

/**
 * Send failure notification of general UDF execution, but check for special
 * LDT errors and return specific Wire Protocol error codes for these cases:
 * (1) Record not found (2)
 * (2) LDR Collection item not found (125)
 *
 * All other errors get the generic 100 (UDF FAIL) code.
 *
 * Parse (Actually, probe) the error string, and if we see this pattern:
 * FileName:Line# 4digits:LDT-<Error String>
 * For example:
 * .../aerospike-lua-core/src/ldt/lib_llist.lua:982: 0002:LDT-Top Record Not Found
 * All UDF errors (LDT included), have the "filename:line# " prefix, and then
 * LDT errors follow that with a known pattern:
 * (4 digits, colon, LDT-<Error String>).
 * We will check the error string by looking for specific markers after the
 * the space that follows the filename:line#.  If we see the markers, we will
 * parse the LDT error code and use that as the wire protocol error if it is
 * one of the special ones:
 * (1)  "0002:LDT-Top Record Not Found"
 * (2)  "0125:LDT-Item Not Found"
 */
static inline int
send_udf_failure(udf_call *call, int vtype, void *val, size_t vlen)
{
	long error_code = udf_rw_get_ldt_error(val, vlen);

	if (error_code) {

		if (error_code == AS_PROTO_RESULT_FAIL_NOTFOUND ||
			error_code == AS_PROTO_RESULT_FAIL_COLLECTION_ITEM_NOT_FOUND) {

			call->transaction->result_code = error_code;
			// Send an "empty" response, with no failure bin.
			as_transaction *    tr          = call->transaction;
			single_transaction_response(tr, tr->rsv.ns, NULL/*ops*/,
					NULL /*bin*/, 0 /*nbins*/, 0, 0, NULL, NULL);
			return 0;
		}
	}

	cf_debug(AS_UDF, "Non-special LDT or General UDF Error(%s)", (char *) val);

	call->transaction->result_code = AS_PROTO_RESULT_FAIL_UDF_EXECUTION;
	return send_response(call, "FAILURE", 7, vtype, val, vlen);
}

static inline int
send_success(udf_call *call, int vtype, void *val, size_t vlen)
{
	return send_response(call, "SUCCESS", 7, vtype, val, vlen);
}

/*
 * Internal Function: Entry function from UDF code path to send
 * 					  success result to the caller. Performs
 * 					  value translation.
 */
void
send_result(as_result * res, udf_call * call, void *udata)
{
	// The following "no-op" line serves to quiet the compiler warning of an
	// otherwise unused variable.
	(void)udata;
	as_val * v = res->value;
	if ( res->is_success ) {

		if ( cf_context_at_severity(AS_UDF, CF_DETAIL) ) {
			char * str = as_val_tostring(v);
			cf_detail(AS_UDF, "SUCCESS: %s", str);
			cf_free(str);
		}

		if ( v != NULL ) {
			switch( as_val_type(v) ) {
				case AS_NIL:
				{
					send_success(call, AS_PARTICLE_TYPE_NULL, NULL, 0);
					break;
				}
				case AS_BOOLEAN:
				{
					as_boolean * b = as_boolean_fromval(v);
					int64_t bi = as_boolean_tobool(b) == true ? 1 : 0;
					send_success(call, AS_PARTICLE_TYPE_INTEGER, &bi, 8);
					break;
				}
				case AS_INTEGER:
				{
					as_integer * i = as_integer_fromval(v);
					int64_t ri = as_integer_toint(i);
					send_success(call, AS_PARTICLE_TYPE_INTEGER, &ri, 8);
					break;
				}
				case AS_STRING:
				{
					// this looks bad but it just pulls the pointer
					// out of the object
					as_string * s = as_string_fromval(v);
					char * rs = (char *) as_string_tostring(s);
					send_success(call, AS_PARTICLE_TYPE_STRING, rs, as_string_len(s));
					break;
				}
				case AS_BYTES:
				{
					as_bytes * b = as_bytes_fromval(v);
					uint8_t * rs = as_bytes_get(b);
					send_success(call, AS_PARTICLE_TYPE_BLOB, rs, as_bytes_size(b));
					break;
				}
				case AS_MAP:
				case AS_LIST:
				{
					as_buffer buf;
					as_buffer_init(&buf);

					as_serializer s;
					as_msgpack_init(&s);

					int res = as_serializer_serialize(&s, v, &buf);

					if (res != 0) {
						const char * error = "Complex Data Type Serialization failure";
						cf_warning(AS_UDF, "%s (%d)", (char *)error, res);
						as_buffer_destroy(&buf);
						send_cdt_failure(call, AS_PARTICLE_TYPE_STRING, (char *)error, strlen(error));
					}
					else {
						// Do not use this until after cf_detail_binary() can accept larger buffers.
						// cf_detail_binary(AS_UDF, buf.data, buf.size, CF_DISPLAY_HEX_COLUMNS, 
						// "serialized %d bytes: ", buf.size);
						send_success(call, to_particle_type(as_val_type(v)), buf.data, buf.size);
						// Not needed stack allocated - unless serialize has internal state
						// as_serializer_destroy(&s);
						as_buffer_destroy(&buf);
					}

					break;
				}
				default:
				{
					cf_debug(AS_UDF, "SUCCESS: VAL TYPE UNDEFINED %d\n", as_val_type(v));
					send_success(call, AS_PARTICLE_TYPE_STRING, NULL, 0);
					break;
				}
			}
		} else {
			send_success(call, AS_PARTICLE_TYPE_NULL, NULL, 0);
		}
	} else { // Else -- NOT success
		as_string * s   = as_string_fromval(v);
		char *      rs  = (char *) as_string_tostring(s);

		cf_debug(AS_UDF, "FAILURE when calling %s %s %s", call->filename, call->function, rs);
		send_udf_failure(call, AS_PARTICLE_TYPE_STRING, rs, as_string_len(s));
	}
}

/**
 * Initialize a new UDF. This populates the udf_call from information
 * in the current transaction. If passed in transaction has req_data it is
 * assumed to be internal and the UDF information is picked from the udata
 * associated with it. TODO: Do not overload please define flag for this.
 *
 *
 * Parameter:
 * 		tr the transaction to build a udf_call from
 *
 * Returns"
 * 		return a new udf_call (Caller needs to free it up)
 * 		NULL in case of failure
 */
int
udf_call_init(udf_call * call, as_transaction * tr)
{

	call->active   = false;
	call->udf_type = AS_SCAN_UDF_NONE;
	as_msg_field *  filename = NULL;
	as_msg_field *  function = NULL;
	as_msg_field *  arglist =  NULL;

	if (tr->udata.req_udata) {
		udf_call *ucall = NULL;
		if (tr->udata.req_type == UDF_SCAN_REQUEST) {
			ucall = &((tscan_job *)(tr->udata.req_udata))->call;
		} else if (tr->udata.req_type == UDF_QUERY_REQUEST) {
			ucall = as_query_get_udf_call(tr->udata.req_udata);
		}

		if (ucall) {
			strncpy(call->filename, ucall->filename, sizeof(ucall->filename));
			strncpy(call->function, ucall->function, sizeof(ucall->function));
			call->transaction = tr;
			call->active      = true;
			call->arglist     = ucall->arglist;
			call->udf_type    = ucall->udf_type;
			if (tr->udata.req_type == UDF_SCAN_REQUEST) {
				cf_atomic_int_incr(&g_config.udf_scan_rec_reqs);
			} else if (tr->udata.req_type == UDF_QUERY_REQUEST) {
				cf_atomic_int_incr(&g_config.udf_query_rec_reqs);
			}
		}
		// TODO: return proper macros
		return 0;
	}

	// Check the type of udf
	as_msg_field *  op = NULL;
	op = as_msg_field_get(&tr->msgp->msg, AS_MSG_FIELD_TYPE_UDF_OP);
	if (!op) {
		// Normal udf operation, no special type
		call->udf_type = 0;
	} else {
		// We got a udf type from the server
		byte optype;
		memcpy(&optype, (byte *)op->data, sizeof(optype));
		if(optype == AS_SCAN_UDF_OP_UDF) {
			cf_debug(AS_UDF, "UDF scan op received");
			call->udf_type = AS_SCAN_UDF_OP_UDF;
		} else if(optype == AS_SCAN_UDF_OP_BACKGROUND) {
			cf_debug(AS_UDF, "UDF scan background op received");
			call->udf_type = AS_SCAN_UDF_OP_BACKGROUND;
		} else {
			cf_warning(AS_UDF, "Undefined udf type received over protocol");
			goto Cleanup;
		}
	}
	filename = as_msg_field_get(&tr->msgp->msg, AS_MSG_FIELD_TYPE_UDF_FILENAME);
	if ( filename ) {
		function = as_msg_field_get(&tr->msgp->msg, AS_MSG_FIELD_TYPE_UDF_FUNCTION);
		if ( function ) {
			arglist = as_msg_field_get(&tr->msgp->msg, AS_MSG_FIELD_TYPE_UDF_ARGLIST);
			if ( arglist ) {
				call->transaction = tr;
				as_msg_field_get_strncpy(filename, &call->filename[0], sizeof(call->filename));
				as_msg_field_get_strncpy(function, &call->function[0], sizeof(call->function));
				call->arglist = arglist;
				call->active = true;
				cf_detail(AS_UDF, "UDF Request Unpacked %s %s", call->filename, call->function);
				return 0;
			}
		}
	}
Cleanup:
	call->transaction = NULL;
	call->filename[0] = 0;
	call->function[0] = 0;
	call->arglist = NULL;

	return 1;
}

/*
 * Cleans up udf call
 *
 * Returns: 0 on success
 */
void
udf_call_destroy(udf_call * call)
{
	call->transaction = NULL;
	call->arglist = NULL;
}

/*
 * Looks at the flags set in udf_record and determines if it is
 * read / write or delete operation
 */
void 
udf_rw_getop(udf_record *urecord, udf_optype *urecord_op)
{ 
	if (urecord->flag & UDF_RECORD_FLAG_HAS_UPDATES) {
		// Check if the record is not deleted after an update
		if ( urecord->flag & UDF_RECORD_FLAG_OPEN) {
			*urecord_op = UDF_OPTYPE_WRITE;
		} 
		else {
			// If the record has updates and it is not open, 
			// and if it pre-existed it's an update followed by a delete.
			if ( urecord->flag & UDF_RECORD_FLAG_PREEXISTS) {
				*urecord_op = UDF_OPTYPE_DELETE;
			} 
			// If the record did not pre-exist and is updated
			// and it is not open, then it is create followed by
			// delete essentially no_op.
			else {
				*urecord_op = UDF_OPTYPE_NONE;
			}
		}
	} else if ((urecord->flag & UDF_RECORD_FLAG_PREEXISTS)
			   && !(urecord->flag & UDF_RECORD_FLAG_OPEN)) {
		*urecord_op  = UDF_OPTYPE_DELETE;
	} else {
		*urecord_op  = UDF_OPTYPE_READ;
	}
}

/* Internal Function: Does the post processing for the UDF record after the
 *					  UDF execution. Does the following:
 *		1. Record is closed
 *		2. urecord_op is updated to delete in case there is no bin left in it.
 *		3. record->pickled_buf is populated before the record is close in case
 *		   it was write operation
 *		4. UDF updates cache is cleared
 *
 *	Returns: Nothing
 *
 *	Parameters: urecord          - UDF record to operate on
 *				urecord_op (out) - Populated with the optype
 */
void
udf_rw_post_processing(udf_record *urecord, udf_optype *urecord_op, uint16_t set_id)
{
	as_storage_rd      *rd   = urecord->rd;
	as_transaction     *tr   = urecord->tr;
	as_index_ref    *r_ref   = urecord->r_ref;

	// INIT
	urecord->pickled_buf     = NULL;
	urecord->pickled_sz      = 0;
	urecord->pickled_void_time     = 0;
	as_rec_props_clear(&urecord->pickled_rec_props);
	bool udf_xdr_ship_op = false;

	udf_rw_getop(urecord, urecord_op);
	
	if (UDF_OP_IS_DELETE(*urecord_op)
			|| UDF_OP_IS_WRITE(*urecord_op)) {
		udf_xdr_ship_op = true;
	}

	cf_detail(AS_UDF, "FINISH working with LDT Record %p %p %p %p %d", &urecord,
			urecord->tr, urecord->r_ref, urecord->rd,
			(urecord->flag & UDF_RECORD_FLAG_STORAGE_OPEN));

	// If there exists a record reference but no bin of the record is in use,
	// delete the record. remove from the tree. Only LDT_RECORD here not needed
	// for LDT_SUBRECORD (only do it if requested by UDF). All the SUBRECORD of
	// removed LDT_RECORD will be lazily cleaned up by defrag.
	if (!(urecord->flag & UDF_RECORD_FLAG_IS_SUBRECORD)
			&& (urecord->flag & UDF_RECORD_FLAG_OPEN)
			&& !as_bin_inuse_has(rd)) {
		as_index_delete(tr->rsv.tree, &tr->keyd);
		urecord->starting_memory_bytes = 0;
		*urecord_op                    = UDF_OPTYPE_DELETE;
		udf_xdr_ship_op = true;
	} else if (*urecord_op == UDF_OPTYPE_WRITE)	{
		cf_detail_digest(AS_UDF, &rd->keyd, "Committing Changes n_bins %d", as_bin_get_n_bins(r_ref->r, rd));

		size_t  rec_props_data_size = as_storage_record_rec_props_size(rd);
		uint8_t rec_props_data[rec_props_data_size];
		if (rec_props_data_size > 0) {
			as_storage_record_set_rec_props(rd, rec_props_data);
		}

		write_local_post_processing(tr, tr->rsv.ns, NULL, &urecord->pickled_buf,
			&urecord->pickled_sz, &urecord->pickled_void_time,
			&urecord->pickled_rec_props, true/*increment_generation*/,
			NULL, r_ref->r, rd, urecord->starting_memory_bytes);

		// Now ok to accommodate a new stored key...
		if (! as_index_is_flag_set(r_ref->r, AS_INDEX_FLAG_KEY_STORED) && rd->key) {
			if (rd->ns->storage_data_in_memory) {
				as_record_allocate_key(r_ref->r, rd->key, rd->key_size);
			}

			as_index_set_flags(r_ref->r, AS_INDEX_FLAG_KEY_STORED);
		}
		// ... or drop a stored key.
		else if (as_index_is_flag_set(r_ref->r, AS_INDEX_FLAG_KEY_STORED) && ! rd->key) {
			if (rd->ns->storage_data_in_memory) {
				as_record_remove_key(r_ref->r);
			}

			as_index_clear_flags(r_ref->r, AS_INDEX_FLAG_KEY_STORED);
		}
	}

	// Collect the record information (for XDR) before closing the record
	as_generation generation = 0;
	if (urecord->flag & UDF_RECORD_FLAG_OPEN) {
		generation = r_ref->r->generation;
		set_id = as_index_get_set_id(r_ref->r);
	}
	// Close the record for all the cases
	udf_record_close(urecord, false);

	// Write to XDR pipe after closing the record, in order to release the record lock as
	// early as possible.
	if (udf_xdr_ship_op == true) {
		if (UDF_OP_IS_WRITE(*urecord_op)) {
			cf_detail(AS_UDF, "UDF write shipping for key %" PRIx64, tr->keyd);
			xdr_write(tr->rsv.ns, tr->keyd, generation, 0, false, set_id);
		} else if (UDF_OP_IS_DELETE(*urecord_op)) {
			cf_detail(AS_UDF, "UDF delete shipping for key %" PRIx64, tr->keyd);
			xdr_write(tr->rsv.ns, tr->keyd, generation, 0, true, set_id);
		}
	}
}

/*
 * Function based on the UDF result and the result of UDF call along
 * with the optype information update the UDF stats and LDT stats.
 *
 * Parameter:
 *  	op:           execute optype
 *  	is_success :  In case the UDF operation was successful
 *  	ret        :  return value of UDF execution
 *
 *  Returns: nothing
*/
void
udf_rw_update_stats(as_namespace *ns, udf_optype op, int ret, bool is_success)
{
	if (UDF_OP_IS_LDT(op)) {
		if (UDF_OP_IS_READ(op))        cf_atomic_int_incr(&ns->lstats.ldt_read_reqs);
		else if (UDF_OP_IS_DELETE(op)) cf_atomic_int_incr(&ns->lstats.ldt_delete_reqs);
		else if (UDF_OP_IS_WRITE (op)) cf_atomic_int_incr(&ns->lstats.ldt_write_reqs);

		if (ret == 0) {
			if (is_success) {
				if (UDF_OP_IS_READ(op))        cf_atomic_int_incr(&ns->lstats.ldt_read_success);
				else if (UDF_OP_IS_DELETE(op)) cf_atomic_int_incr(&ns->lstats.ldt_delete_success);
				else if (UDF_OP_IS_WRITE (op)) cf_atomic_int_incr(&ns->lstats.ldt_write_success);
			} else {
				cf_atomic_int_incr(&ns->lstats.ldt_errs);
			}
		} else {
			cf_atomic_int_incr(&g_config.udf_lua_errs);
		}
	} else {
		if (UDF_OP_IS_READ(op))        cf_atomic_int_incr(&g_config.udf_read_reqs);
		else if (UDF_OP_IS_DELETE(op)) cf_atomic_int_incr(&g_config.udf_delete_reqs);
		else if (UDF_OP_IS_WRITE (op)) cf_atomic_int_incr(&g_config.udf_write_reqs);

		if (ret == 0) {
			if (is_success) {
				if (UDF_OP_IS_READ(op))        cf_atomic_int_incr(&g_config.udf_read_success);
				else if (UDF_OP_IS_DELETE(op)) cf_atomic_int_incr(&g_config.udf_delete_success);
				else if (UDF_OP_IS_WRITE (op)) cf_atomic_int_incr(&g_config.udf_write_success);
			} else {
				if (UDF_OP_IS_READ(op))        cf_atomic_int_incr(&g_config.udf_read_errs_other);
				else if (UDF_OP_IS_DELETE(op)) cf_atomic_int_incr(&g_config.udf_delete_errs_other);
				else if (UDF_OP_IS_WRITE (op)) cf_atomic_int_incr(&g_config.udf_write_errs_other);
			}
		} else {
            cf_info(AS_UDF,"lua error, ret:%d",ret);
			cf_atomic_int_incr(&g_config.udf_lua_errs);
		}
	}
}

/*
 *  Write the record to the storage in case there are write and closes the
 *  record and frees up the stuff. With the pickled buf for each udf_record
 *  it create single pickled buf for the entire LDT to be sent to the remote
 *  for replica.
 *
 *  Parameter:
 *  	lrecord : LDT record to operate on
 *  	pickled_* (out) to be populated is null if there was delete
 *		lrecord_op (out) is set properly for the entire ldt
 *	set_id : Set id for record. Passed for delete operation.
 *
 *  Returns: true always
 */
bool
udf_rw_finish(ldt_record *lrecord, write_request *wr, udf_optype * lrecord_op, uint16_t set_id)
{
	int subrec_count = 0;
	// LDT: Commit all the changes being done to the all records.
	// TODO: remove limit of 6 (note -- it's temporarily up to 20)
	udf_optype urecord_op = UDF_OPTYPE_READ;
	*lrecord_op           = UDF_OPTYPE_READ;
	udf_record *h_urecord = as_rec_source(lrecord->h_urec);
	bool is_ldt           = false;
	int  ret              = 0;

	udf_rw_getop(h_urecord, &urecord_op);
	// In case required 
	// wr->pickled_ldt_version = lrecord->version;

	if (urecord_op == UDF_OPTYPE_DELETE) {
		wr->pickled_buf      = NULL;
		wr->pickled_sz       = 0;
		wr->pickled_void_time   = 0;
		as_rec_props_clear(&wr->pickled_rec_props);
		wr->ldt_rectype_bits = h_urecord->ldt_rectype_bits;
		*lrecord_op  = UDF_OPTYPE_DELETE;
	} else {

		if (urecord_op == UDF_OPTYPE_WRITE) {
			*lrecord_op = UDF_OPTYPE_WRITE;
		}

		FOR_EACH_SUBRECORD(i, j, lrecord) {
			urecord_op = UDF_OPTYPE_READ;
			is_ldt = true;
<<<<<<< HEAD
=======
			subrec_count++;
>>>>>>> caef8316
			udf_record *c_urecord = &lrecord->chunk[i].slots[j].c_urecord;
			udf_rw_post_processing(c_urecord, &urecord_op, set_id);
			if (urecord_op == UDF_OPTYPE_WRITE) {
				*lrecord_op = UDF_OPTYPE_LDT_WRITE;
			}
		}

		// Process the parent record in the end .. this is to make sure
		// the lock is held till the end. 
		udf_rw_post_processing(h_urecord, &urecord_op, set_id);

		if (is_ldt) {
			// Create the multiop pickled buf for thr_rw.c
			ret = as_ldt_record_pickle(lrecord, &wr->pickled_buf, &wr->pickled_sz, &wr->pickled_void_time);
			FOR_EACH_SUBRECORD(i, j, lrecord) {
				udf_record *c_urecord = &lrecord->chunk[i].slots[j].c_urecord;
				// Cleanup in case pickle code bailed out	
				// 1. either because this single node run no replica
				// 2. failed to pack stuff up.
				udf_record_cleanup(c_urecord, true);
			}
		} else {
			// Normal UDF case simply pass on pickled buf created for the record
			wr->pickled_buf       = h_urecord->pickled_buf;
			wr->pickled_sz        = h_urecord->pickled_sz;
			wr->pickled_void_time = h_urecord->pickled_void_time;
			wr->pickled_rec_props = h_urecord->pickled_rec_props;
			wr->ldt_rectype_bits = h_urecord->ldt_rectype_bits;
			udf_record_cleanup(h_urecord, false);
		}
	}
	udf_record_cleanup(h_urecord, true);
	if (is_ldt) {
		histogram_insert_raw(g_config.ldt_update_record_cnt_hist, subrec_count);
	}
	if (ret) {
		cf_warning(AS_LDT, "Pickeling failed with %d", ret);
		return false;
	} else {
		return true;
	}
}

/*
 * UDF time tracker hook
 */
uint64_t
as_udf__end_time(time_tracker *tt)
{
	ldt_record *lr  = (ldt_record *) tt->udata;
	if (!lr) return -1;
	udf_record *r   = (udf_record *) as_rec_source(lr->h_urec);
	if (!r)  return -1;
	// If user has not specified timeout pick the max on server
	// side
	return (r->tr->end_time)
		   ? r->tr->end_time
		   : r->tr->start_time + g_config.transaction_max_ns;
}

/*
 * UDF memory tracker hook
 * Todo comments
 */
bool
as_udf__mem_op(mem_tracker *mt, uint32_t num_bytes, memtracker_op op)
{
	bool ret = true;
	if (!mt || !mt->udata) {
		return false;
	}
	uint64_t val = 0;

	udf_record *r = (udf_record *) mt->udata;
	if (r) return false;

	if (op == MEM_RESERVE) {
		val = cf_atomic_int_add(&g_config.udf_runtime_gmemory_used, num_bytes);
		if (val > g_config.udf_runtime_max_gmemory) {
			cf_atomic_int_sub(&g_config.udf_runtime_gmemory_used, num_bytes);
			ret = false;
			goto END;
		}

		val = cf_atomic_int_add(&r->udf_runtime_memory_used, num_bytes);
		if (val > g_config.udf_runtime_max_memory) {
			cf_atomic_int_sub(&r->udf_runtime_memory_used, num_bytes);
			cf_atomic_int_sub(&g_config.udf_runtime_gmemory_used, num_bytes);
			ret = false;
			goto END;
		}
	} else if (op == MEM_RELEASE) {
		cf_atomic_int_sub(&r->udf_runtime_memory_used, num_bytes);
	} else if (op == MEM_RESET) {
		cf_atomic_int_sub(&g_config.udf_runtime_gmemory_used,
			r->udf_runtime_memory_used);
		r->udf_runtime_memory_used = 0;
	} else {
		ret = false;
	}
END:
	return ret;
}

/*
 * Wrapper function over call to lua.  Setup arglist and memory tracker before
 * making the call.
 *
 * Returns: return from the UDF execution
 *
 * Parameter: call - udf call being executed
 * 			  rec  - as_rec on which UDF needs to be operated. The caller
 * 			         sets it up
 * 			  res  - Result to be populated by execution
 *
 */
int
udf_apply_record(udf_call * call, as_rec *rec, as_result *res)
{
	as_list         arglist;
	as_list_init(&arglist, call->arglist, &udf_arglist_hooks);

	cf_detail(AS_UDF, "Calling %s.%s()", call->filename, call->function);
	mem_tracker udf_mem_tracker = {
		.udata  = as_rec_source(rec),
		.cb     = as_udf__mem_op,
	};
	udf_memtracker_setup(&udf_mem_tracker);

	// Setup time tracker
	time_tracker udf_timer_tracker = {
		.udata     = as_rec_source(rec),
		.end_time  = as_udf__end_time
	};
	udf_timer_setup(&udf_timer_tracker);
	as_timer timer;
	as_timer_init(&timer, &udf_timer_tracker, &udf_timer_hooks);

	as_udf_context ctx = {
		.as         = &g_ldt_aerospike,
		.timer      = &timer,
		.memtracker = NULL
	};

	uint64_t now = cf_getns();
	int ret_value = as_module_apply_record(&mod_lua, &ctx,
			call->filename, call->function, rec, &arglist, res);
	cf_hist_track_insert_data_point(g_config.ut_hist, now);
	udf_memtracker_cleanup();
	udf_timer_cleanup();
	as_list_destroy(&arglist);

	return ret_value;
}

/*
 * Current send response call back for the UDF execution
 *
 * Side effect : Will clean up response udata and data in it.
 *               caller should not refer to it after this
 */
int udf_rw_sendresponse(as_transaction *tr, int retcode)
{
	cf_detail(AS_UDF, "Sending UDF Request response=%p retcode=%d", tr->udata.res_udata, retcode);
	udf_call      * call = ((udf_response_udata *)tr->udata.res_udata)->call;
	as_result     * res  = ((udf_response_udata *)tr->udata.res_udata)->res;
	tr->result_code      = retcode;
	call->transaction    = tr;
	send_result(res, call, NULL);
	as_result_destroy(res);
	udf_call_destroy(call);
	cf_free(call);
	cf_free(tr->udata.res_udata);
	return 0;
}

/*
 * Function to set up the response callback functions
 * See udf_rw_complete for the details of logic
 */
int udf_rw_addresponse(as_transaction *tr, void *udata)
{
	if (!tr) {
		cf_warning(AS_UDF, "Invalid Transaction");
		return -1;
	}
	tr->udata.res_cb    = udf_rw_sendresponse;
	tr->udata.res_udata = udata;
	return 0;
}

/*
 * Main workhorse function which is parallel to write_local called from
 * internal_rw_start. Does the following
 *
 * 1. Opens up the record if it exists
 * 2. Sets up UDF record
 * 3. Sets up encapsulating LDT record (Before execution we do not know if
 * 	  UDF is for record or LDT)
 * 4. Calls function to run UDF
 * 5. Call udf_rw_finish to wrap up execution
 * 6. Either sends response back to client or based on response
 *    setup response callback in transaction.
 *
 * Parameter:
 * 		call - UDF call to be executed
 * 		pickled_buf
 * 		pickled_sz
 * 		pickled_void_time (OUT) Filled up when request returns in case
 * 		                  there was a write. This is used for
 * 		                  replication
 * 		op   - (OUT) Returns op type of operation performed by UDF
 *
 * Returns: Always 0
 *
 * Side effect
 * 	pickled buf is populated user should free it up.
 *  Setups response callback should be called at the end of transaction.
 */
int
udf_rw_local(udf_call * call, write_request *wr, udf_optype *op)
{
	// Step 1: Setup UDF Record and LDT record
	as_transaction *tr = call->transaction;
	as_index_ref    r_ref;
	r_ref.skip_lock = false;

	as_storage_rd  rd;

	udf_record urecord;
	udf_record_init(&urecord);

	ldt_record lrecord;
	ldt_record_init(&lrecord);

	urecord.tr                 = tr;
	urecord.r_ref              = &r_ref;
	urecord.rd                 = &rd;
	as_rec          urec;
	as_rec_init(&urec, &urecord, &udf_record_hooks);

	// NB: rec needs to be in the heap. Once passed in to the lua scope if
	// this val get assigned it may get garbage collected post stack context
	// is lost. In conjunction the destroy hook for this rec is set to NULL
	// to avoid attempting any garbage collection. For ldt_record clean up
	// and post processing has to be in process context under transactional
	// protection.
	as_rec  *lrec = as_rec_new(&lrecord, &ldt_record_hooks);

	// Link lrecord and urecord
	lrecord.h_urec             = &urec;
	urecord.lrecord            = &lrecord;
	urecord.keyd               = tr->keyd;

	// Set id for XDR shipping.
	uint32_t set_id = INVALID_SET_ID;

	// Step 2: Setup Storage Record
	int rec_rv = as_record_get(tr->rsv.tree, &tr->keyd, &r_ref, tr->rsv.ns);
	if (!rec_rv) {
		urecord.flag   |= UDF_RECORD_FLAG_OPEN;
		urecord.flag   |= UDF_RECORD_FLAG_PREEXISTS;
		cf_detail(AS_UDF, "Open %p %x %"PRIx64"", &urecord, urecord.flag, *(uint64_t *)&tr->keyd);
		udf_storage_record_open(&urecord);

		as_msg *m = &tr->msgp->msg;

		// If both the record and the message have keys, check them.
		if (rd.key) {
			if (msg_has_key(m) && ! check_msg_key(m, &rd)) {
				udf_record_close(&urecord, false);
				call->transaction->result_code = AS_PROTO_RESULT_FAIL_KEY_MISMATCH;
				// Necessary to complete transaction, but error string would be
				// ignored by client, so don't bother sending one.
				send_response(call, "FAILURE", 7, AS_PARTICLE_TYPE_NULL, NULL, 0);
				// free everything we created - the rec destroy with ldt_record hooks
				// destroys the ldt components and the attached "base_rec"
				ldt_record_destroy(lrec);
				as_rec_destroy(lrec);
				return 0;
			}
		}
		else {
			// If the message has a key, apply it to the record.
			get_msg_key(m, &rd);
			urecord.flag |= UDF_RECORD_FLAG_METADATA_UPDATED;
		}

		// While opening parent record read the record from the disk. Property
		// map is created from LUA world. The version can only be get in case
		// the property map bin is there. If not there the record is normal
		// record
		uint64_t lversion;
		int rv = as_ldt_parent_storage_get_version(&rd, &lversion, false,__FILE__, __LINE__);
		if (rv == 0) {
			lrecord.version = lversion;
		} else {
			lrecord.version = as_ldt_generate_version();
		}
		cf_detail_digest(AS_LDT, &urecord.keyd, "LDT_VERSION Read Version From Storage %ld rv=%d",
				  lrecord.version, rv);

		// Save the set-ID for XDR.
		// In case of deletion, this information will not be available later.
		// This information will be used only in case of xdr deletion ship.
		set_id = as_index_get_set_id(urecord.r_ref->r);
	} else {
		urecord.flag   &= ~(UDF_RECORD_FLAG_OPEN
							| UDF_RECORD_FLAG_STORAGE_OPEN
							| UDF_RECORD_FLAG_PREEXISTS);
	}


	// entry point for all SMD-UDF's(LDT) calls, not called for other UDF's.
	// At this point, we wont know if its a regular record or a LDT UDF.
	cf_detail(AS_UDF, "START working with LDT/Regular Record UDF operation %p %p %p %p %d", &urecord,
			urecord.tr, urecord.r_ref, urecord.rd,
			(urecord.flag & UDF_RECORD_FLAG_STORAGE_OPEN));

	// Step 3: Run UDF
	as_result       *res = as_result_new();
	as_val_reserve(lrec);
	int ret_value        = udf_apply_record(call, lrec, res);
	as_namespace *  ns   = tr->rsv.ns;
	// Capture the success of the Lua call to use below
	bool success = res->is_success;

	histogram_insert_raw(g_config.ldt_io_record_cnt_hist, lrecord.subrec_io);

	if (ret_value == 0) {

		if (udf_rw_finish(&lrecord, wr, op, set_id) == false) {
			// replication did not happen what to do now ??
			cf_warning(AS_UDF, "Investigate udf_rw_finish() result");
		}

		udf_rw_update_ldt_err_stats(ns, res);

		if (UDF_OP_IS_READ(*op)) {
			send_result(res, call, NULL);
			as_result_destroy(res);
		} else {
			udf_response_udata *udata = cf_malloc(sizeof(udf_response_udata));
			udata->call               =  call;
			udata->res                =  res;
			cf_detail(AS_UDF, "Setting UDF Request Response data=%p with udf op %d", udata, *op);
			udf_rw_addresponse(tr, udata);
		}

		// TODO this is not the right place for counter, put it at proper place
		if(tr->udata.req_udata) {
			cf_atomic_int_add(&((tscan_job*)(tr->udata.req_udata))->n_obj_udf_updated, (*op == UDF_OPTYPE_WRITE));
		}

	} else {
		udf_record_close(&urecord, false);
		char *rs = as_module_err_string(ret_value);
		call->transaction->result_code = AS_PROTO_RESULT_FAIL_UDF_EXECUTION;
		send_response(call, "FAILURE", 7, AS_PARTICLE_TYPE_STRING, rs, strlen(rs));
		cf_free(rs);
		as_result_destroy(res);
	}

	udf_rw_update_stats(ns, *op, ret_value, success);

	// free everything we created - the rec destroy with ldt_record hooks
	// destroys the ldt components and the attached "base_rec"
	ldt_record_destroy(lrec);
	as_rec_destroy(lrec);

	return 0;
}

/*
 * Function called to determine if needs to call udf_rw_complete.
 * See the definition below for detail
 *
 * NB: Callers needs to hold necessary protection
 */
bool
udf_rw_needcomplete_wr( write_request *wr )
{
	if (!wr) {
		cf_warning(AS_UDF, "Invalid write request");
		return false;
	}
	ureq_data *ureq = (ureq_data *)&wr->udata;
	if (ureq->req_cb && ureq->req_udata) {
		return true;
	}
	if (ureq->res_cb && ureq->res_udata) {
		return true;
	}
	return false;
}

/*
 * Function called to determine if needs to call udf_rw_complete.
 * See the definition below for detail
 *
 * NB: Callers needs to hold necessary protection
 */
bool
udf_rw_needcomplete( as_transaction *tr )
{
	if (!tr) {
		cf_warning(AS_UDF, "Invalid write request");
		return false;
	}
	ureq_data *ureq = (ureq_data *)&tr->udata;
	if (ureq->req_cb && ureq->req_udata) {
		return true;
	}
	if (ureq->res_cb && ureq->res_udata) {
		return true;
	}
	return false;
}

/*
 * Function called when the transaction performing UDF finishes.
 * It looks at the request and response callback set with the request
 * and response udata.
 *
 * Request Callback:  It is set by special request to be run at the end
 * 					  of a request. Current user is UDF scan which sets
 * 					  it up in the internal transaction to perform run
 * 					  UDF of scanned data.
 * Response Callback: It is set for sending response to client at the
 * 					  end of the transaction. Currently used by UDF
 * 					  to send back special results after the replication
 * 					  has finished.
 *
 * NB: Callback function is response to make sure the data is intact
 *     and properly handled. And its synchronization if required.
 *
 * Returns : Nothing
 *
 * Caller:
 * 		proxy_msg_fn
 * 		proxy_retransmit_reduce_fn
 * 		write_request_destructor
 * 		internal_rw_start
 * 		as_rw_start
 * 		rw_retransmit_reduce_fn
 * 		thr_tsvc_read
 * 		udf_rw_complete
 */
void
udf_rw_complete(as_transaction *tr, int retcode, char *filename, int lineno )
{
	cf_debug(AS_UDF, "[ENTER] file(%s) line(%d)", filename, lineno );

	if ( !tr ) {
		cf_warning(AS_UDF, "Invalid internal request");
	}
	ureq_data *ureq = &tr->udata;
	if (ureq->req_cb && ureq->req_udata) {
		ureq->req_cb( tr, retcode );
	}

	if (ureq->res_cb && ureq->res_udata) {
		ureq->res_cb( tr, retcode);
	}
	cf_detail(AS_UDF, "UDF_COMPLETED:[%s:%d] %p %p %p %p %p",
			filename, lineno, tr , ureq->req_cb, ureq->req_udata, ureq->res_cb, ureq->res_udata);
	UREQ_DATA_RESET(&tr->udata);
}

/*
 * Internal Function: Serialize passed in as_val into passed in buffer.
 * 					  msgpack is used for packing
 *
 * 					  Note that passed in buffer should have enough space
 * 					  .. caller is responsible for figuring out space required
 * 					  and allocate it.
 *
 * 					  If passed in buffer is NULL only the required size is
 * 					  calculated.
 *
 * Parameters:
 * 		val     : as_val which needs to be laid out on buffer
 * 		buf     : buffer to lay serialize value on.
 * 		size    : size of the laid out data
 *
 * Return value : nothing. If all goes good the buffer is properly
 * 				  filled up and size value is set.
 *
 * Callers:
 * 		as_msg_make_val_response_bufbuilder
 * 		as_query__add_val_response
 */
void
as_val_tobuf(const as_val *v, uint8_t *buf, uint32_t *size)
{
	if ( v != NULL ) {
		switch( as_val_type(v) ) {
			case AS_NIL:
			{
				*size = 0;
				break;
			}
			case AS_INTEGER:
			{
				*size = 8;
				if (buf) {
					as_integer * i = as_integer_fromval(v);
					int64_t ri = __cpu_to_be64(as_integer_toint(i));
					memcpy(buf, &ri, *size);
				}
				break;
			}
			case AS_STRING:
			{
				as_string * s = as_string_fromval(v);
				*size = as_string_len(s);
				if (buf) {
					char * rs = (char *) as_string_tostring(s);
					memcpy(buf, rs, *size);
				}
				break;
			}
			case AS_MAP:
			case AS_LIST:
			{
				as_buffer asbuf;
				as_buffer_init(&asbuf);

				as_serializer s;
				as_msgpack_init(&s);

				int res = as_serializer_serialize(&s, (as_val*)v, &asbuf);

				if (res != 0) {
					cf_warning(AS_UDF, "List serialization failure (%d)", res);
					as_buffer_destroy(&asbuf);
					break;
				}
				*size = asbuf.size;
				if (buf) {
					memcpy(buf, asbuf.data, asbuf.size);
				}
				// not needed as it is stack allocated
				// as_serializer_destroy(&s);
				as_buffer_destroy(&asbuf);
				break;
			}
			// TODO: Resolve. Can we actually MAKE a value (the bin name) for
			// an LDT value?  Users should never see a real LDT value.
			case AS_LDT:
			{
				as_buffer asbuf;
				as_buffer_init(&asbuf);

				as_serializer s;
				as_msgpack_init(&s);

				as_string as_str;
				as_string_init( &as_str, "INT LDT BIN NAME", false );

				int res = as_serializer_serialize(&s, (as_val*) &as_str, &asbuf);

				if (res != 0) {
					cf_warning(AS_UDF, "LDT serialization failure (%d)", res);
					as_buffer_destroy(&asbuf);
					break;
				}
				*size = asbuf.size;
				if (buf) {
					memcpy(buf, asbuf.data, asbuf.size);
				}
				// not needed as it is stack allocated
				// as_serializer_destroy(&s);
				as_buffer_destroy(&asbuf);
				break;

			}
			default:
			{
				cf_debug(AS_UDF, "SUCCESS: VAL TYPE UNDEFINED %d\n",
						 as_val_type(v));
				*size = 0;
			}
		}
	}
	else {
		*size = 0;
	}
}

/*
 * Internal Function: Convert value in passed in as_bin into as_val.
 *                    This function allocates memory. Caller needs
 *                    to free it.
 *
 * Parameters:
 * 		bin    : bin for which as_val needs to be created
 *
 * Return value :
 * 		value  (as_val*) in case of success
 * 		NULL  in case of failure
 *
 * Description:
 * 		Based on the type of data as_val is allocated and data
 * 		and filled into it before returning. For the collections
 * 		map/list data is de-serialized before putting it into as_val.
 *
 * Callers:
 * 		udf_record_storage_get
 */
as_val *
as_val_frombin(as_bin *bb)
{
	as_val *value = NULL;
	uint8_t type = as_particle_type_convert(as_bin_get_particle_type(bb));

	switch ( type ) {
		case AS_PARTICLE_TYPE_INTEGER:
		{
			int64_t     i = 0;
			uint32_t    sz = 8;
			as_particle_tobuf(bb, (uint8_t *) &i, &sz);
			i = __cpu_to_be64(i);
			value = (as_val *) as_integer_new(i);
			break;
		}
		case AS_PARTICLE_TYPE_STRING:
		{
			uint32_t psz = 32;
			as_particle_tobuf(bb, NULL, &psz);

			char * buf = cf_malloc(psz + 1);
			if (!buf) {
				return value;
			}

			as_particle_tobuf(bb, (uint8_t *) buf, &psz);

			buf[psz] = '\0';

			value = (as_val *) as_string_new(buf, true /*ismalloc*/);
			break;
		}
		case AS_PARTICLE_TYPE_BLOB:
		{

			uint8_t *pbuf;
			uint32_t psz;

			as_particle_p_get(bb, &pbuf, &psz);

			uint8_t *buf = cf_malloc(psz);
			if (!buf) {
				return value;
			}
			memcpy(buf, pbuf, psz);

			value = (as_val *) as_bytes_new_wrap(buf, psz, true);
			break;
		}
		case AS_PARTICLE_TYPE_MAP:
		case AS_PARTICLE_TYPE_LIST:
		{

			as_buffer     buf;
			as_buffer_init(&buf);

			as_serializer s;
			as_msgpack_init(&s);

			uint32_t      sz = 0;

			as_particle_p_get(bb, (uint8_t **) &buf.data, &sz);
			buf.capacity = sz;
			buf.size = sz;

			as_serializer_deserialize(&s, &buf, &value);
			as_serializer_destroy(&s);
			break;
		}

		default:
		{
			value = NULL;
			break;
		}
	}
	return value;
}

int
to_particle_type(int from_as_type)
{
	switch (from_as_type) {
		case AS_NIL:
			return AS_PARTICLE_TYPE_NULL;
			break;
		case AS_BOOLEAN:
		case AS_INTEGER:
			return AS_PARTICLE_TYPE_INTEGER;
			break;
		case AS_STRING:
			return AS_PARTICLE_TYPE_STRING;
		case AS_BYTES:
			return AS_PARTICLE_TYPE_BLOB;
		case AS_LIST:
			return AS_PARTICLE_TYPE_LIST;
		case AS_MAP:
			return AS_PARTICLE_TYPE_MAP;
		case AS_UNKNOWN:
		case AS_REC:
		case AS_PAIR:
		default:
			cf_warning(AS_UDF, "unmappable type %d", from_as_type);
			break;
	}
	return AS_PARTICLE_TYPE_NULL;
}

static const cf_fault_severity as_level_map[5] = {
	[AS_LOG_LEVEL_ERROR] = CF_WARNING,
	[AS_LOG_LEVEL_WARN]	= CF_WARNING,
	[AS_LOG_LEVEL_INFO]	= CF_INFO,
	[AS_LOG_LEVEL_DEBUG] = CF_DEBUG,
	[AS_LOG_LEVEL_TRACE] = CF_DETAIL
};

static bool
as_udf_log_callback(as_log_level level, const char * func, const char * file, uint32_t line, const char * fmt, ...)
{
	extern cf_fault_severity cf_fault_filter[CF_FAULT_CONTEXT_UNDEF];
	cf_fault_severity severity = as_level_map[level];

	if (severity > cf_fault_filter[AS_UDF]) {
		return true;
	}

	va_list ap;
	va_start(ap, fmt);
	char message[1024] = { '\0' };
	vsnprintf(message, 1024, fmt, ap);
	va_end(ap);

	cf_fault_event(AS_UDF, severity, file, NULL, line, message);
	return true;
}

void
as_udf_init(void)
{
	// Configure mod_lua.
	as_module_configure(&mod_lua, &g_config.mod_lua);

	// Setup logger for mod_lua.
	as_log_set_callback(as_udf_log_callback);

	if (0 > udf_cask_init()) {
		cf_crash(AS_UDF, "failed to initialize UDF cask");
	}

	as_aerospike_init(&g_as_aerospike, NULL, &udf_aerospike_hooks);
	// Assuming LDT UDF also comes in from udf_rw.
	ldt_init();
}<|MERGE_RESOLUTION|>--- conflicted
+++ resolved
@@ -851,10 +851,7 @@
 		FOR_EACH_SUBRECORD(i, j, lrecord) {
 			urecord_op = UDF_OPTYPE_READ;
 			is_ldt = true;
-<<<<<<< HEAD
-=======
 			subrec_count++;
->>>>>>> caef8316
 			udf_record *c_urecord = &lrecord->chunk[i].slots[j].c_urecord;
 			udf_rw_post_processing(c_urecord, &urecord_op, set_id);
 			if (urecord_op == UDF_OPTYPE_WRITE) {
