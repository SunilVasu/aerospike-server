/*
 * udf_rw.c
 *
 * Copyright (C) 2012-2015 Aerospike, Inc.
 *
 * Portions may be licensed to Aerospike, Inc. under one or more contributor
 * license agreements.
 *
 * This program is free software: you can redistribute it and/or modify it under
 * the terms of the GNU Affero General Public License as published by the Free
 * Software Foundation, either version 3 of the License, or (at your option) any
 * later version.
 *
 * This program is distributed in the hope that it will be useful, but WITHOUT
 * ANY WARRANTY; without even the implied warranty of MERCHANTABILITY or FITNESS
 * FOR A PARTICULAR PURPOSE. See the GNU Affero General Public License for more
 * details.
 *
 * You should have received a copy of the GNU Affero General Public License
 * along with this program.  If not, see http://www.gnu.org/licenses/
 */

/*
 * User Defined Function execution engine
 *
 */

#include "base/udf_rw.h"

#include <stdbool.h>
#include <stddef.h>
#include <stdint.h>
#include <string.h>

#include "aerospike/as_buffer.h"
#include "aerospike/as_log.h"
#include "aerospike/as_module.h"
#include "aerospike/as_msgpack.h"
#include "aerospike/as_serializer.h"
#include "aerospike/as_types.h"
#include "aerospike/mod_lua.h"

#include "citrusleaf/alloc.h"
#include "citrusleaf/cf_atomic.h"
#include "citrusleaf/cf_byte_order.h"
#include "citrusleaf/cf_clock.h"

#include "fault.h"
#include "hist_track.h"

#include "base/cfg.h"
#include "base/datamodel.h"
#include "base/index.h"
#include "base/ldt.h"
#include "base/ldt_aerospike.h"
#include "base/ldt_record.h"
#include "base/proto.h"
#include "base/rec_props.h"
#include "base/scan.h"
#include "base/thr_rw_internal.h"
#include "base/thr_write.h"
#include "base/transaction.h"
#include "base/udf_aerospike.h"
#include "base/udf_arglist.h"
#include "base/udf_cask.h"
#include "base/udf_timer.h"
#include "base/write_request.h"
#include "base/xdr_serverside.h"
#include "storage/storage.h"

/*
 * Extern
 */
as_aerospike g_as_aerospike;

extern udf_call *as_query_get_udf_call(void *ptr);


// UDF Network Send Interface
// **************************************************************************************************
/* Internal Function: Packs up passed in data into as_bin which is
 *                    used to send result after the UDF execution.
 */
static bool
make_send_bin(as_namespace *ns, as_bin *bin, uint8_t **sp_pp, uint32_t sp_sz,
			  const char *key, int  vtype,  void *val, size_t vlen)
{
	uint8_t *   v           = NULL;
	uint8_t     *sp_p = *sp_pp;

	uint32_t tsz = val ? as_particle_size_from_mem((as_particle_type)vtype, (uint8_t *)val, (uint32_t)vlen) : 0;

	if (tsz > sp_sz) {
		sp_p = cf_malloc(tsz);
		if (!sp_p) {
			cf_warning(AS_UDF, "data too much. malloc failed. going down. bin %s not sent back", key);
			return(-1);
		}
	}

	as_bin_init(ns, bin, key/*name*/);

	switch (vtype) {
		case AS_PARTICLE_TYPE_NULL:
		{
			v = NULL;
			break;
		}
		case AS_PARTICLE_TYPE_INTEGER:
		{
			if (vlen != 8) {
				cf_crash(AS_UDF, "unexpected int size %d", vlen);
			}
			v = (uint8_t *) val;
			break;
		}
		case AS_PARTICLE_TYPE_FLOAT:
		{
			if (vlen != 8) {
				cf_crash(AS_UDF, "unexpected double size %d", vlen);
			}
			v = (uint8_t *) val;
			break;
		}
		case AS_PARTICLE_TYPE_BLOB:
		case AS_PARTICLE_TYPE_STRING:
		case AS_PARTICLE_TYPE_LIST:
		case AS_PARTICLE_TYPE_MAP:
			v = (uint8_t *) val;
			break;
		default:
		{
			cf_warning(AS_UDF, "unrecognized object type %d ignored", vtype);
			return -1;
		}
	}

	if (v) {
		as_bin_particle_stack_from_mem(bin, sp_p, vtype, v, vlen);
	}

	*sp_pp = sp_p;
	return 0;
}

/* Workhorse function to send response back to the client after UDF execution.
 *
 * Assumption: The call should be setup properly pointing to the tr.
 *
 * Special Handling: If it is background udf job do not send any
 * 					 response to client
 */
static int
send_response(udf_call *call, const char *key, int vtype, void *val,
			  size_t vlen)
{
	as_transaction *    tr          = call->tr;
	as_namespace *      ns          = tr->rsv.ns;
	uint32_t            generation  = tr->generation;
	uint32_t            sp_sz       = 1024 * 16;
	uint32_t            void_time   = tr->void_time;
	uint32_t            written_sz  = 0;
	as_bin              stack_bin;
	as_bin            * bin         = &stack_bin;

	// space for the stack particles
	uint8_t             stack_particle_buf[sp_sz];
	uint8_t *           sp_p        = stack_particle_buf;

	// TODO: Check at the wrong level of abstraction
	if (!tr->proto_fd_h && !tr->proxy_msg) {
		return 0;
	}

	if (0 != make_send_bin(ns, bin, &sp_p, sp_sz, key, vtype, val, vlen)) {
		return(-1);
	}

	single_transaction_response(
		tr, ns, NULL/*ops*/, &bin, 1,
		generation, void_time, &written_sz, NULL);

	if (sp_p != stack_particle_buf) {
		cf_free(sp_p);
	}
	return 0;
} 

/**
 * Send failure notification for CDT (list, map) serialization error.
 */
static inline int
send_failure(udf_call *call, int vtype, void *val, size_t vlen)
{
	return send_response(call, "FAILURE", vtype, val, vlen);
}



/**
 * Send failure notification of general UDF execution, but check for special
 * LDT errors and return specific Wire Protocol error codes for these cases:
 * (1) Record not found (2)
 * (2) LDR Collection item not found (125)
 *
 * All other errors get the generic 100 (UDF FAIL) code.
 *
 * Parse (Actually, probe) the error string, and if we see this pattern:
 * FileName:Line# 4digits:LDT-<Error String>
 * For example:
 * .../aerospike-lua-core/src/ldt/lib_llist.lua:982: 0002:LDT-Top Record Not Found
 * All UDF errors (LDT included), have the "filename:line# " prefix, and then
 * LDT errors follow that with a known pattern:
 * (4 digits, colon, LDT-<Error String>).
 * We will check the error string by looking for specific markers after the
 * the space that follows the filename:line#.  If we see the markers, we will
 * parse the LDT error code and use that as the wire protocol error if it is
 * one of the special ones:
 * (1)  "0002:LDT-Top Record Not Found"
 * (2)  "0125:LDT-Item Not Found"
 */
static inline int
send_udf_failure(udf_call *call, int vtype, void *val, size_t vlen)
{
	long error_code = ldt_get_error_code(val, vlen);

	if (error_code) {

		if (error_code == AS_PROTO_RESULT_FAIL_NOTFOUND ||
			error_code == AS_PROTO_RESULT_FAIL_COLLECTION_ITEM_NOT_FOUND) {

			call->tr->result_code = error_code;
			// Send an "empty" response, with no failure bin.
			as_transaction *    tr          = call->tr;
			single_transaction_response(tr, tr->rsv.ns, NULL/*ops*/,
					NULL /*bin*/, 0 /*nbins*/, 0, 0, NULL, NULL);
			return 0;
		}
	}

	cf_debug(AS_UDF, "Non-special LDT or General UDF Error(%s)", (char *) val);

	call->tr->result_code = AS_PROTO_RESULT_FAIL_UDF_EXECUTION;
	return send_response(call, "FAILURE", vtype, val, vlen);
}

static inline int
send_success(udf_call *call, int vtype, void *val, size_t vlen)
{
	return send_response(call, "SUCCESS", vtype, val, vlen);
}

/*
 * Internal Function: Entry function from UDF code path to send
 * 					  success result to the caller. Performs
 * 					  value translation.
 */
void
send_result(as_result * res, udf_call * call)
{
	as_val * v = res->value;
	if ( res->is_success ) {

		if ( cf_context_at_severity(AS_UDF, CF_DETAIL) ) {
			char * str = as_val_tostring(v);
			cf_detail(AS_UDF, "SUCCESS: %s", str);
			cf_free(str);
		}

		if ( v != NULL ) {
			switch( as_val_type(v) ) {
				case AS_NIL:
				{
					send_success(call, AS_PARTICLE_TYPE_NULL, NULL, 0);
					break;
				}
				case AS_BOOLEAN:
				{
					as_boolean * b = as_boolean_fromval(v);
					int64_t bi = as_boolean_tobool(b) == true ? 1 : 0;
					send_success(call, AS_PARTICLE_TYPE_INTEGER, &bi, 8);
					break;
				}
				case AS_INTEGER:
				{
					as_integer * i = as_integer_fromval(v);
					int64_t ri = as_integer_toint(i);
					send_success(call, AS_PARTICLE_TYPE_INTEGER, &ri, 8);
					break;
				}
				case AS_DOUBLE:
				{
					as_double * x = as_double_fromval(v);
					double rx = as_double_get(x);
					send_success(call, AS_PARTICLE_TYPE_FLOAT, &rx, 8);
					break;
				}
				case AS_STRING:
				{
					// this looks bad but it just pulls the pointer
					// out of the object
					as_string * s = as_string_fromval(v);
					char * rs = (char *) as_string_tostring(s);
					send_success(call, AS_PARTICLE_TYPE_STRING, rs, as_string_len(s));
					break;
				}
				case AS_BYTES:
				{
					as_bytes * b = as_bytes_fromval(v);
					uint8_t * rs = as_bytes_get(b);
					send_success(call, AS_PARTICLE_TYPE_BLOB, rs, as_bytes_size(b));
					break;
				}
				case AS_MAP:
				case AS_LIST:
				{
					as_buffer buf;
					as_buffer_init(&buf);

					as_serializer s;
					as_msgpack_init(&s);

					int res = as_serializer_serialize(&s, v, &buf);

					if (res != 0) {
						const char * error = "Complex Data Type Serialization failure";
						cf_warning(AS_UDF, "%s (%d)", (char *)error, res);
						as_buffer_destroy(&buf);
						send_failure(call, AS_PARTICLE_TYPE_STRING, (char *)error, strlen(error));
					}
					else {
						// Do not use this until after cf_detail_binary() can accept larger buffers.
						// cf_detail_binary(AS_UDF, buf.data, buf.size, CF_DISPLAY_HEX_COLUMNS, 
						// "serialized %d bytes: ", buf.size);
						send_success(call, to_particle_type(as_val_type(v)), buf.data, buf.size);
						// Not needed stack allocated - unless serialize has internal state
						// as_serializer_destroy(&s);
						as_buffer_destroy(&buf);
					}

					break;
				}
				default:
				{
					cf_debug(AS_UDF, "SUCCESS: VAL TYPE UNDEFINED %d\n", as_val_type(v));
					send_success(call, AS_PARTICLE_TYPE_STRING, NULL, 0);
					break;
				}
			}
		} else {
			send_success(call, AS_PARTICLE_TYPE_NULL, NULL, 0);
		}
	} else { // Else -- NOT success
		if (as_val_type(v) == AS_STRING) {
			as_string * s   = as_string_fromval(v);
			char *      rs  = (char *) as_string_tostring(s);

			cf_debug(AS_UDF, "FAILURE when calling %s %s %s", call->def.filename, call->def.function, rs);
			send_udf_failure(call, AS_PARTICLE_TYPE_STRING, rs, as_string_len(s));
		} else {
			char lua_err_str[1024];
			size_t len = (size_t)sprintf(lua_err_str, "%s:0: in function %s() - error() argument type not handled", call->def.filename, call->def.function);

			cf_debug(AS_UDF, "FAILURE when calling %s %s", call->def.filename, call->def.function);
			send_udf_failure(call, AS_PARTICLE_TYPE_STRING, lua_err_str, len);
		}
	}
}
// **************************************************************************************************


/*
 * UDF Call Utility functions
 */
// **************************************************************************************************

/**
 * Initialize UDF from tr->udata. It is for internal UDF transactions
 * 
 * Returns:
 * 		0 on if found 
 * 		-1 if not found
 */
int
udf_rw_call_init_internal(udf_call * call, as_transaction * tr)
{
	udf_call *ucall = NULL;
	if (tr->udata.req_type == UDF_SCAN_REQUEST) {
		ucall = as_scan_get_udf_call(tr->udata.req_udata);
	} else if (tr->udata.req_type == UDF_QUERY_REQUEST) {
		ucall = as_query_get_udf_call(tr->udata.req_udata);
	}

	if (ucall) {
		strncpy (call->def.filename, ucall->def.filename, sizeof(ucall->def.filename));
		strncpy (call->def.function, ucall->def.function, sizeof(ucall->def.function));
		call->tr          = tr;
		call->def.arglist = ucall->def.arglist;
		call->def.type    = ucall->def.type;
		if (tr->udata.req_type == UDF_SCAN_REQUEST) {
			cf_atomic_int_incr(&g_config.udf_scan_rec_reqs);
		} else if (tr->udata.req_type == UDF_QUERY_REQUEST) {
			cf_atomic_int_incr(&g_config.udf_query_rec_reqs);
		}
		return 0;
	} 
	return -1;
}

/**
 * Initialize udf_call data structure from the msg over the wire
 *
 * Returns:
 * 		0 on success
 * 		-1 on failure
 */
int
udf_rw_call_init_from_msg(udf_call * call, as_msg *msg)
{
	call->def.type = AS_UDF_OP_KVS;
	as_msg_field *  filename = NULL;
	as_msg_field *  function = NULL;
	as_msg_field *  arglist =  NULL;

	// Check the type of udf
	as_msg_field *  op = NULL;
	op = as_msg_field_get(msg, AS_MSG_FIELD_TYPE_UDF_OP);
	if ( op ) {
		memcpy(&call->def.type, (byte *)op->data, sizeof(as_udf_op));
	}

	filename = as_msg_field_get(msg, AS_MSG_FIELD_TYPE_UDF_FILENAME);
	if ( filename ) {
		function = as_msg_field_get(msg, AS_MSG_FIELD_TYPE_UDF_FUNCTION);
		if ( function ) {
			arglist = as_msg_field_get(msg, AS_MSG_FIELD_TYPE_UDF_ARGLIST);
			if ( arglist ) {
				as_msg_field_get_strncpy(filename, &call->def.filename[0], sizeof(call->def.filename));
				as_msg_field_get_strncpy(function, &call->def.function[0], sizeof(call->def.function));
				call->def.arglist = arglist;
				return 0;
			}
		}
	}

	call->tr = NULL;
	call->def.filename[0] = 0;
	call->def.function[0] = 0;
	call->def.arglist = NULL;

	return -1;
}

/*
 * Cleans up udf call
 *
 * Returns: 0 on success
 */
void
udf_rw_call_destroy(udf_call * call)
{
	call->tr = NULL;
	call->def.arglist = NULL;
}
// **************************************************************************************************


/*
 * Looks at the flags set in udf_record and determines if it is
 * read / write or delete operation
 */
static void 
getop(udf_record *urecord, udf_optype *urecord_op)
{ 
	if (urecord->flag & UDF_RECORD_FLAG_HAS_UPDATES) {
		// Check if the record is not deleted after an update
		if ( urecord->flag & UDF_RECORD_FLAG_OPEN) {
			*urecord_op = UDF_OPTYPE_WRITE;
		} 
		else {
			// If the record has updates and it is not open, 
			// and if it pre-existed it's an update followed by a delete.
			if ( urecord->flag & UDF_RECORD_FLAG_PREEXISTS) {
				*urecord_op = UDF_OPTYPE_DELETE;
			} 
			// If the record did not pre-exist and is updated
			// and it is not open, then it is create followed by
			// delete essentially no_op.
			else {
				*urecord_op = UDF_OPTYPE_NONE;
			}
		}
	} else if ((urecord->flag & UDF_RECORD_FLAG_PREEXISTS)
			   && !(urecord->flag & UDF_RECORD_FLAG_OPEN)) {
		*urecord_op  = UDF_OPTYPE_DELETE;
	} else {
		*urecord_op  = UDF_OPTYPE_READ;
	}

	// If there exists a record reference but no bin of the record is in use,
	// delete the record. remove from the tree. Only LDT_RECORD here not needed
	// for LDT_SUBRECORD (only do it if requested by UDF). All the SUBRECORD of
	// removed LDT_RECORD will be lazily cleaned up by defrag.
	if (!(urecord->flag & UDF_RECORD_FLAG_IS_SUBRECORD)
			&& (urecord->flag & UDF_RECORD_FLAG_OPEN)
			&& !as_bin_inuse_has(urecord->rd)) {
		as_transaction *tr = urecord->tr;
		as_index_delete(tr->rsv.tree, &tr->keyd);
		urecord->starting_memory_bytes = 0;
		*urecord_op                    = UDF_OPTYPE_DELETE;
	}
}

/*
 * Helper for post_processing().
 */
static void
write_post_processing(as_transaction *tr, as_storage_rd *rd,
		uint8_t **pickled_buf, size_t *pickled_sz,
		as_rec_props *p_pickled_rec_props, int64_t memory_bytes)
{
	update_metadata_in_index(tr, true, rd->r);

	pickle_info pickle;

	pickle_all(rd, &pickle);

	*pickled_buf = pickle.buf;
	*pickled_sz = pickle.buf_size;
	p_pickled_rec_props->p_data = pickle.rec_props_data;
	p_pickled_rec_props->size = pickle.rec_props_size;

	tr->generation = rd->r->generation;
	tr->void_time = rd->r->void_time;

	as_storage_record_adjust_mem_stats(rd, memory_bytes);
}

/* Internal Function: Does the post processing for the UDF record after the
 *					  UDF execution. Does the following:
 *		1. Record is closed
 *		2. urecord_op is updated to delete in case there is no bin left in it.
 *		3. record->pickled_buf is populated before the record is close in case
 *		   it was write operation
 *		4. UDF updates cache is cleared
 *
 *	Returns: Nothing
 *
 *	Parameters: urecord          - UDF record to operate on
 *				urecord_op (out) - Populated with the optype
 */
static void
post_processing(udf_record *urecord, udf_optype *urecord_op, uint16_t set_id)
{
	as_storage_rd      *rd   = urecord->rd;
	as_transaction     *tr   = urecord->tr;
	as_index_ref    *r_ref   = urecord->r_ref;

	// INIT
	urecord->pickled_buf     = NULL;
	urecord->pickled_sz      = 0;
	as_rec_props_clear(&urecord->pickled_rec_props);
	bool udf_xdr_ship_op = false;

	getop(urecord, urecord_op);

	if (UDF_OP_IS_DELETE(*urecord_op)
			|| UDF_OP_IS_WRITE(*urecord_op)) {
		udf_xdr_ship_op = true;
	}

	cf_detail(AS_UDF, "FINISH working with LDT Record %p %p %p %p %d", &urecord,
			urecord->tr, urecord->r_ref, urecord->rd,
			(urecord->flag & UDF_RECORD_FLAG_STORAGE_OPEN));

	if (*urecord_op == UDF_OPTYPE_WRITE)	{
		cf_detail_digest(AS_UDF, &rd->keyd, "Committing Changes n_bins %d", as_bin_get_n_bins(r_ref->r, rd));

		size_t  rec_props_data_size = as_storage_record_rec_props_size(rd);
		uint8_t rec_props_data[rec_props_data_size];
		if (rec_props_data_size > 0) {
			as_storage_record_set_rec_props(rd, rec_props_data);
		}

		write_post_processing(tr, rd, &urecord->pickled_buf,
			&urecord->pickled_sz, &urecord->pickled_rec_props,
			urecord->starting_memory_bytes);

		// Now ok to accommodate a new stored key...
		if (! as_index_is_flag_set(r_ref->r, AS_INDEX_FLAG_KEY_STORED) && rd->key) {
			if (rd->ns->storage_data_in_memory) {
				as_record_allocate_key(r_ref->r, rd->key, rd->key_size);
			}

			as_index_set_flags(r_ref->r, AS_INDEX_FLAG_KEY_STORED);
		}
		// ... or drop a stored key.
		else if (as_index_is_flag_set(r_ref->r, AS_INDEX_FLAG_KEY_STORED) && ! rd->key) {
			if (rd->ns->storage_data_in_memory) {
				as_record_remove_key(r_ref->r);
			}

			as_index_clear_flags(r_ref->r, AS_INDEX_FLAG_KEY_STORED);
		}
	}

	// Collect the record information (for XDR) before closing the record
	as_generation generation = 0;
	if (urecord->flag & UDF_RECORD_FLAG_OPEN) {
		generation = r_ref->r->generation;
		set_id = as_index_get_set_id(r_ref->r);
	}
	urecord->op = *urecord_op;
	// Close the record for all the cases
	udf_record_close(urecord);

	// Write to XDR pipe after closing the record, in order to release the record lock as
	// early as possible.
	if (udf_xdr_ship_op == true) {
		if (UDF_OP_IS_WRITE(*urecord_op)) {
			cf_detail(AS_UDF, "UDF write shipping for key %" PRIx64, tr->keyd);
			xdr_write(tr->rsv.ns, tr->keyd, generation, 0, false, set_id);
		} else if (UDF_OP_IS_DELETE(*urecord_op)) {
			cf_detail(AS_UDF, "UDF delete shipping for key %" PRIx64, tr->keyd);
			xdr_write(tr->rsv.ns, tr->keyd, generation, 0, true, set_id);
		}
	}
}

/*
 * Function based on the UDF result and the result of UDF call along
 * with the optype information update the UDF stats and LDT stats.
 *
 * Parameter:
 *  	op:           execute optype
 *  	is_success :  In case the UDF operation was successful
 *  	ret        :  return value of UDF execution
 *
 *  Returns: nothing
*/
static void
update_stats(as_namespace *ns, udf_optype op, int ret, bool is_success, bool is_ldt)
{
	if (is_ldt) {
		if (UDF_OP_IS_READ(op))        cf_atomic_int_incr(&ns->lstats.ldt_read_reqs);
		else if (UDF_OP_IS_DELETE(op)) cf_atomic_int_incr(&ns->lstats.ldt_delete_reqs);
		else if (UDF_OP_IS_WRITE (op)) cf_atomic_int_incr(&ns->lstats.ldt_write_reqs);

		if (ret == 0) {
			if (is_success) {
				if (UDF_OP_IS_READ(op))        cf_atomic_int_incr(&ns->lstats.ldt_read_success);
				else if (UDF_OP_IS_DELETE(op)) cf_atomic_int_incr(&ns->lstats.ldt_delete_success);
				else if (UDF_OP_IS_WRITE (op)) cf_atomic_int_incr(&ns->lstats.ldt_write_success);
			} else {
				cf_atomic_int_incr(&ns->lstats.ldt_errs);
			}
		} else {
			cf_atomic_int_incr(&g_config.udf_lua_errs);
		}
	} 

	if (UDF_OP_IS_READ(op))        cf_atomic_int_incr(&g_config.udf_read_reqs);
	else if (UDF_OP_IS_DELETE(op)) cf_atomic_int_incr(&g_config.udf_delete_reqs);
	else if (UDF_OP_IS_WRITE (op)) cf_atomic_int_incr(&g_config.udf_write_reqs);

	if (ret == 0) {
		if (is_success) {
			if (UDF_OP_IS_READ(op))        cf_atomic_int_incr(&g_config.udf_read_success);
			else if (UDF_OP_IS_DELETE(op)) cf_atomic_int_incr(&g_config.udf_delete_success);
			else if (UDF_OP_IS_WRITE (op)) cf_atomic_int_incr(&g_config.udf_write_success);
		} else {
			if (UDF_OP_IS_READ(op))        cf_atomic_int_incr(&g_config.udf_read_errs_other);
			else if (UDF_OP_IS_DELETE(op)) cf_atomic_int_incr(&g_config.udf_delete_errs_other);
			else if (UDF_OP_IS_WRITE (op)) cf_atomic_int_incr(&g_config.udf_write_errs_other);
		}
	} else {
		cf_info(AS_UDF,"lua error, ret:%d",ret);
		cf_atomic_int_incr(&g_config.udf_lua_errs);
	}
}

/*
 *  Write the record to the storage in case there are write and closes the
 *  record and frees up the stuff. With the pickled buf for each udf_record
 *  it create single pickled buf for the entire LDT to be sent to the remote
 *  for replica.
 *
 *  Parameter:
 *  	lrecord : LDT record to operate on
 *  	pickled_* (out) to be populated is null if there was delete
 *		lrecord_op (out) is set properly for the entire ldt
 *	set_id : Set id for record. Passed for delete operation.
 *
 *  Returns: 0 on success 
 *           otherwise on failure
 */
static int
rw_finish(ldt_record *lrecord, write_request *wr, udf_optype * lrecord_op, uint16_t set_id)
{
<<<<<<< HEAD
	int subrec_count      = 0;
	udf_optype urecord_op = UDF_OPTYPE_READ;
=======
	int subrec_count = 0;
	udf_optype h_urecord_op = UDF_OPTYPE_READ;
>>>>>>> a3846300
	*lrecord_op           = UDF_OPTYPE_READ;
	udf_record *h_urecord = as_rec_source(lrecord->h_urec);
	bool is_ldt           = false;
	int  ret              = 0;
	uint32_t total_flat_size = 0; 

<<<<<<< HEAD
	getop(h_urecord, &urecord_op);
=======
	udf_rw_getop(h_urecord, &h_urecord_op);
	// In case required 
	// wr->pickled_ldt_version = lrecord->version;
>>>>>>> a3846300

	if (h_urecord_op == UDF_OPTYPE_DELETE) {
		wr->pickled_buf      = NULL;
		wr->pickled_sz       = 0;
		as_rec_props_clear(&wr->pickled_rec_props);
		*lrecord_op  = UDF_OPTYPE_DELETE;
	} else {

		if (h_urecord_op == UDF_OPTYPE_WRITE) {
			*lrecord_op = UDF_OPTYPE_WRITE;
		}

		FOR_EACH_SUBRECORD(i, j, lrecord) {
			udf_optype c_urecord_op = UDF_OPTYPE_READ;
			udf_record *c_urecord = &lrecord->chunk[i].slots[j].c_urecord;
<<<<<<< HEAD
			getop(c_urecord, &urecord_op);
=======
			udf_rw_getop(c_urecord, &c_urecord_op);
>>>>>>> a3846300

			if (UDF_OP_IS_WRITE(c_urecord_op)) {
				if (g_config.ldt_benchmarks) {
					if (c_urecord->tr->rsv.ns
						&& NAMESPACE_HAS_PERSISTENCE(c_urecord->tr->rsv.ns)
						&& c_urecord->rd) {
						total_flat_size += as_storage_record_size(c_urecord->rd);
					}
				}
				is_ldt = true;
				subrec_count++;
			}
<<<<<<< HEAD
			post_processing(c_urecord, &urecord_op, set_id);
=======
			udf_rw_post_processing(c_urecord, &c_urecord_op, set_id);
>>>>>>> a3846300
		}

		// Process the parent record in the end .. this is to make sure
		// the lock is held till the end. 
		if (g_config.ldt_benchmarks) {
<<<<<<< HEAD
			getop(h_urecord, &urecord_op);
			if (UDF_OP_IS_WRITE(urecord_op)) { 
=======
			if (UDF_OP_IS_WRITE(h_urecord_op)) { 
>>>>>>> a3846300
				if (h_urecord->tr->rsv.ns
					&& NAMESPACE_HAS_PERSISTENCE(h_urecord->tr->rsv.ns)
					&& h_urecord->rd) {
					total_flat_size += as_storage_record_size(h_urecord->rd);
				}
			}
		}
<<<<<<< HEAD
		post_processing(h_urecord, &urecord_op, set_id);
=======
		udf_rw_post_processing(h_urecord, &h_urecord_op, set_id);
>>>>>>> a3846300

		if (is_ldt) {
			// Create the multiop pickled buf for thr_rw.c
			ret = as_ldt_record_pickle(lrecord, &wr->pickled_buf, &wr->pickled_sz);
			FOR_EACH_SUBRECORD(i, j, lrecord) {
				udf_record *c_urecord = &lrecord->chunk[i].slots[j].c_urecord;
				// Cleanup in case pickle code bailed out
				// 1. either because this single node run no replica
				// 2. failed to pack stuff up.
				udf_record_cleanup(c_urecord, true);
			}
		} else {
			// Normal UDF case simply pass on pickled buf created for the record
			wr->pickled_buf       = h_urecord->pickled_buf;
			wr->pickled_sz        = h_urecord->pickled_sz;
			wr->pickled_rec_props = h_urecord->pickled_rec_props;
			udf_record_cleanup(h_urecord, false);
		}
	}
	udf_record_cleanup(h_urecord, true);
	if (UDF_OP_IS_WRITE(*lrecord_op) && (lrecord->udf_context & UDF_CONTEXT_LDT)) {
		// When showing in histogram the record which touch 0 subrecord and 1 subrecord 
		// will show up in same bucket. +1 for record as well. So all the request which 
		// touch subrecord as well show up in 2nd bucket
		histogram_insert_raw(g_config.ldt_update_io_bytes_hist, total_flat_size);
		histogram_insert_raw(g_config.ldt_update_record_cnt_hist, subrec_count + 1);
	}

	if (is_ldt) {
		if (UDF_OP_IS_WRITE(*lrecord_op)) {
			*lrecord_op = UDF_OPTYPE_LDT_WRITE;
		} else if (UDF_OP_IS_DELETE(*lrecord_op)) {
			*lrecord_op = UDF_OPTYPE_LDT_DELETE;
		} else if (UDF_OP_IS_READ(*lrecord_op)) {
			*lrecord_op = UDF_OPTYPE_LDT_READ;
		}
	}

	return ret;
}

/*
 * UDF time tracker hook
 */
static uint64_t
end_time(time_tracker *tt)
{
	ldt_record *lr  = (ldt_record *) tt->udata;
	if (!lr) return -1;
	udf_record *r   = (udf_record *) as_rec_source(lr->h_urec);
	if (!r)  return -1;
	// If user has not specified timeout pick the max on server
	// side
	return (r->tr->end_time)
		   ? r->tr->end_time
		   : r->tr->start_time + g_config.transaction_max_ns;
}

/*
 * Wrapper function over call to lua.  Setup arglist and memory tracker before
 * making the call.
 *
 * Returns: return from the UDF execution
 *
 * Parameter: call - udf call being executed
 * 			  rec  - as_rec on which UDF needs to be operated. The caller
 * 			         sets it up
 * 			  res  - Result to be populated by execution
 *
 */
int
udf_apply_record(udf_call * call, as_rec *rec, as_result *res)
{
	as_list         arglist;
	as_list_init(&arglist, call->def.arglist, &udf_arglist_hooks);

	// Setup time tracker
	time_tracker udf_timer_tracker = {
		.udata     = as_rec_source(rec),
		.end_time  = end_time
	};
	udf_timer_setup(&udf_timer_tracker);
	as_timer timer;
	as_timer_init(&timer, &udf_timer_tracker, &udf_timer_hooks);

	as_udf_context ctx = {
		.as         = &g_ldt_aerospike,
		.timer      = &timer,
		.memtracker = NULL
	};

	uint64_t now = cf_getns();
	int ret_value = as_module_apply_record(&mod_lua, &ctx,
			call->def.filename, call->def.function, rec, &arglist, res);
	cf_hist_track_insert_data_point(g_config.ut_hist, now);
	if (g_config.ldt_benchmarks) {
		ldt_record *lrecord = (ldt_record *)as_rec_source(rec);
		if (lrecord->udf_context & UDF_CONTEXT_LDT) {
			histogram_insert_data_point(g_config.ldt_hist, now);
		}
	}
	udf_timer_cleanup();
	as_list_destroy(&arglist);

	return ret_value;
}

/*
 *
 * UDF Callback response interface 
 */
// **************************************************************************************************

/*
 * Current send response call back for the UDF execution
 *
 * Side effect : Will clean up response udata and data in it.
 *               caller should not refer to it after this
 */
int response_cb(as_transaction *tr, int retcode)
{
	udf_call      * call = ((udf_response_udata *)tr->udata.res_udata)->call;
	as_result     * res  = ((udf_response_udata *)tr->udata.res_udata)->res;
	tr->result_code      = retcode;
	call->tr             = tr;
	send_result(res, call);
	as_result_destroy(res);
	udf_rw_call_destroy(call);
	cf_free(call);
	cf_free(tr->udata.res_udata);
	return 0;
}

/*
 * Function to set up the response callback functions
 * See udf_rw_complete for the details of logic
 */
static inline int 
set_response_cb(as_transaction *tr, void *udata)
{
	if (!tr) {
		cf_warning(AS_UDF, "Invalid Transaction");
		return -1;
	}
	tr->udata.res_cb    = response_cb;
	tr->udata.res_udata = udata;
	return 0;
}
// **************************************************************************************************


/*
 * Main workhorse function which is parallel to write_local called from
 * internal_rw_start. Does the following
 *
 * 1. Opens up the record if it exists
 * 2. Sets up UDF record
 * 3. Sets up encapsulating LDT record (Before execution we do not know if
 * 	  UDF is for record or LDT)
 * 4. Calls function to run UDF
 * 5. Call rw_finish to wrap up execution
 * 6. Either sends response back to client or based on response
 *    setup response callback in transaction.
 *
 * Parameter:
 * 		call - UDF call to be executed
 * 		wr   - write_request 
 * 		op   - (OUT) Returns op type of operation performed by UDF
 *
 * Returns: Always 0
 *
 * Side effect
 * 	pickled buf is populated user should free it up.
 *  Setups response callback should be called at the end of transaction.
 */
int
udf_rw_local(udf_call * call, write_request *wr, udf_optype *op)
{
	*op = UDF_OPTYPE_NONE;

	// Step 1: Setup UDF Record and LDT record
	as_transaction *tr = call->tr;
	as_index_ref    r_ref;
	r_ref.skip_lock = false;

	as_storage_rd  rd;

	udf_record urecord;
	udf_record_init(&urecord, true);

	ldt_record lrecord;
	ldt_record_init(&lrecord);

	urecord.tr                 = tr;
	urecord.r_ref              = &r_ref;
	urecord.rd                 = &rd;
	as_rec          urec;
	as_rec_init(&urec, &urecord, &udf_record_hooks);

	// NB: rec needs to be in the heap. Once passed in to the lua scope if
	// this val get assigned it may get garbage collected post stack context
	// is lost. In conjunction the destroy hook for this rec is set to NULL
	// to avoid attempting any garbage collection. For ldt_record clean up
	// and post processing has to be in process context under transactional
	// protection.
	as_rec  *lrec = as_rec_new(&lrecord, &ldt_record_hooks);

	// Link lrecord and urecord
	lrecord.h_urec             = &urec;
	urecord.lrecord            = &lrecord;
	urecord.keyd               = tr->keyd;

	// Set id for XDR shipping.
	uint32_t set_id = INVALID_SET_ID;

	// Step 2: Setup Storage Record
	int rec_rv = as_record_get(tr->rsv.tree, &tr->keyd, &r_ref, tr->rsv.ns);

	if (rec_rv == 0 && as_record_is_expired(r_ref.r)) {
		// If record is expired, pretend it was not found.
		as_record_done(&r_ref, tr->rsv.ns);
		rec_rv = -1;
	}

	if (rec_rv == 0) {
		urecord.flag   |= UDF_RECORD_FLAG_OPEN;
		urecord.flag   |= UDF_RECORD_FLAG_PREEXISTS;
		udf_storage_record_open(&urecord);
		rec_rv = udf_storage_record_open(&urecord);

		if (rec_rv == -1) {
			udf_record_close(&urecord);
			call->tr->result_code = AS_PROTO_RESULT_FAIL_BIN_NAME; // overloaded... add bin_count error?
			send_response(call, "FAILURE", AS_PARTICLE_TYPE_NULL, NULL, 0);
			goto Cleanup;
		}

		as_msg *m = &tr->msgp->msg;

		// If both the record and the message have keys, check them.
		if (rd.key) {
			if (msg_has_key(m) && ! check_msg_key(m, &rd)) {
				udf_record_close(&urecord);
				call->tr->result_code = AS_PROTO_RESULT_FAIL_KEY_MISMATCH;
				send_response(call, "FAILURE", AS_PARTICLE_TYPE_NULL, NULL, 0);
				goto Cleanup;
			}
		}
		else {
			// If the message has a key, apply it to the record.
			if (! get_msg_key(m, &rd)) {
				udf_record_close(&urecord);
				call->tr->result_code = AS_PROTO_RESULT_FAIL_UNSUPPORTED_FEATURE;
				send_response(call, "FAILURE", AS_PARTICLE_TYPE_NULL, NULL, 0);
				goto Cleanup;
			}
			urecord.flag |= UDF_RECORD_FLAG_METADATA_UPDATED;
		}

		// If LDT parent record read version
		if (as_ldt_parent_storage_get_version(&rd, &lrecord.version, false,__FILE__, __LINE__)) {
			lrecord.version = as_ldt_generate_version();
		}

		// Save the set-ID for XDR in case record is deleted.
		set_id = as_index_get_set_id(urecord.r_ref->r);
	} else {
		urecord.flag   &= ~(UDF_RECORD_FLAG_OPEN
							| UDF_RECORD_FLAG_STORAGE_OPEN
							| UDF_RECORD_FLAG_PREEXISTS);
	}


	// Step 3: Run UDF
	as_result       *res = as_result_new();
	as_val_reserve(lrec);
	int ret_value        = udf_apply_record(call, lrec, res);
	as_namespace *  ns   = tr->rsv.ns;
	// Capture the success of the Lua call to use below
	bool success = res->is_success;

	if (ret_value == 0) {

		if (lrecord.udf_context & UDF_CONTEXT_LDT) {
			histogram_insert_raw(g_config.ldt_io_record_cnt_hist, lrecord.subrec_io + 1);
		}

		if (rw_finish(&lrecord, wr, op, set_id)) {
			// replication did not happen what to do now ??
			cf_warning(AS_UDF, "Investigate rw_finish() result");
		}

		if (!success) {
			ldt_update_err_stats(ns, res->value);
		}

		if (UDF_OP_IS_READ(*op) || *op == UDF_OPTYPE_NONE) {
			send_result(res, call);
			as_result_destroy(res);
		} else {
			udf_response_udata *udata = cf_malloc(sizeof(udf_response_udata));
			udata->call               =  call;
			udata->res                =  res;
			cf_detail(AS_UDF, "Setting UDF Request Response data=%p with udf op %d", udata, op);
			set_response_cb(tr, udata);
		}

	} else {
		udf_record_close(&urecord);
		char *rs = as_module_err_string(ret_value);
		call->tr->result_code = AS_PROTO_RESULT_FAIL_UDF_EXECUTION;
		send_response(call, "FAILURE", AS_PARTICLE_TYPE_STRING, rs, strlen(rs));
		cf_free(rs);
		as_result_destroy(res);
	}

	update_stats(ns, *op, ret_value, success, (lrecord.udf_context & UDF_CONTEXT_LDT));

Cleanup:
	// free everything we created - the rec destroy with ldt_record hooks
	// destroys the ldt components and the attached "base_rec"
	ldt_record_destroy(&lrecord);
	as_rec_destroy(lrec);

	return 0;
}

/*
 * Function called to determine if needs to call udf_rw_complete.
 * See the definition below for detail
 *
 * NB: Callers needs to hold necessary protection
 */
bool
udf_rw_needcomplete_wr( write_request *wr )
{
	if (!wr) {
		cf_warning(AS_UDF, "Invalid write request");
		return false;
	}
	ureq_data *ureq = (ureq_data *)&wr->udata;
	if (ureq->req_cb && ureq->req_udata) {
		return true;
	}
	if (ureq->res_cb && ureq->res_udata) {
		return true;
	}
	return false;
}

/*
 * Function called to determine if needs to call udf_rw_complete.
 * See the definition below for detail
 *
 * NB: Callers needs to hold necessary protection
 */
bool
udf_rw_needcomplete( as_transaction *tr )
{
	if (!tr) {
		cf_warning(AS_UDF, "Invalid write request");
		return false;
	}
	ureq_data *ureq = (ureq_data *)&tr->udata;
	if (ureq->req_cb && ureq->req_udata) {
		return true;
	}
	if (ureq->res_cb && ureq->res_udata) {
		return true;
	}
	return false;
}


/*
 * Function called when the transaction performing UDF finishes.
 * It looks at the request and response callback set with the request
 * and response udata.
 *
 * Request Callback:  It is set by special request to be run at the end
 * 					  of a request. Current user is UDF scan which sets
 * 					  it up in the internal transaction to perform run
 * 					  UDF of scanned data.
 * Response Callback: It is set for sending response to client at the
 * 					  end of the transaction. Currently used by UDF
 * 					  to send back special results after the replication
 * 					  has finished.
 *
 * NB: Callback function is response to make sure the data is intact
 *     and properly handled. And its synchronization if required.
 *
 * Returns : Nothing
 *
 * Caller:
 * 		proxy_msg_fn
 * 		proxy_retransmit_reduce_fn
 * 		write_request_destructor
 * 		internal_rw_start
 * 		as_rw_start
 * 		rw_retransmit_reduce_fn
 * 		thr_tsvc_read
 * 		udf_rw_complete
 * 		process_request
 */
void
udf_rw_complete(as_transaction *tr, int retcode, char *filename, int lineno )
{
	cf_debug(AS_UDF, "[ENTER] file(%s) line(%d)", filename, lineno );

	if ( !tr ) {
		cf_warning(AS_UDF, "Invalid internal request");
	}
	ureq_data *ureq = &tr->udata;
	if (ureq->req_cb && ureq->req_udata) {
		ureq->req_cb( tr, retcode );
	}

	if (ureq->res_cb && ureq->res_udata) {
		ureq->res_cb( tr, retcode);
	}
	cf_detail(AS_UDF, "UDF_COMPLETED:[%s:%d] %p %p %p %p %p",
			filename, lineno, tr , ureq->req_cb, ureq->req_udata, ureq->res_cb, ureq->res_udata);
	UREQ_DATA_RESET(&tr->udata);
}

/*
 * Internal Function: Serialize passed in as_val into passed in buffer.
 * 					  msgpack is used for packing
 *
 * 					  Note that passed in buffer should have enough space
 * 					  .. caller is responsible for figuring out space required
 * 					  and allocate it.
 *
 * 					  If passed in buffer is NULL only the required size is
 * 					  calculated.
 *
 * Parameters:
 * 		val     : as_val which needs to be laid out on buffer
 * 		buf     : buffer to lay serialize value on.
 * 		size    : size of the laid out data
 *
 * Return value : nothing. If all goes good the buffer is properly
 * 				  filled up and size value is set.
 *
 * Callers:
 * 		as_msg_make_val_response_bufbuilder
 * 		as_query__add_val_response
 */
void
as_val_tobuf(const as_val *v, uint8_t *buf, uint32_t *size)
{
	if ( v != NULL ) {
		switch( as_val_type(v) ) {
			case AS_NIL:
			{
				*size = 0;
				break;
			}
			case AS_BOOLEAN:
			{
				*size = 8;
				if (buf) {
					as_boolean * b = as_boolean_fromval(v);
					int64_t bi = as_boolean_tobool(b) == true ? 1 : 0;
					int64_t ri = __cpu_to_be64(bi);
					memcpy(buf, &ri, *size);
				}
				break;
			}
			case AS_INTEGER:
			{
				*size = 8;
				if (buf) {
					as_integer * i = as_integer_fromval(v);
					int64_t ri = __cpu_to_be64(as_integer_toint(i));
					memcpy(buf, &ri, *size);
				}
				break;
			}
			case AS_DOUBLE:
			{
				*size = 8;
				if (buf) {
					double x = as_double_get(as_double_fromval(v));
					uint64_t ri = __cpu_to_be64(*(uint64_t*)&x);
					memcpy(buf, &ri, *size);
				}
				break;
			}
			case AS_STRING:
			{
				as_string * s = as_string_fromval(v);
				*size = as_string_len(s);
				if (buf) {
					char * rs = (char *) as_string_tostring(s);
					memcpy(buf, rs, *size);
				}
				break;
			}
			case AS_BYTES:
			{
				as_bytes * b = as_bytes_fromval(v);
				*size = as_bytes_size(b);
				if (buf) {
					uint8_t * rs = as_bytes_get(b);
					memcpy(buf, rs, *size);
				}
				break;
			}
			case AS_MAP:
			case AS_LIST:
			{
				as_buffer asbuf;
				as_buffer_init(&asbuf);

				as_serializer s;
				as_msgpack_init(&s);

				int res = as_serializer_serialize(&s, (as_val*)v, &asbuf);

				if (res != 0) {
					cf_warning(AS_UDF, "List serialization failure (%d)", res);
					as_buffer_destroy(&asbuf);
					break;
				}
				*size = asbuf.size;
				if (buf) {
					memcpy(buf, asbuf.data, asbuf.size);
				}
				// not needed as it is stack allocated
				// as_serializer_destroy(&s);
				as_buffer_destroy(&asbuf);
				break;
			}

			default:
			{
				cf_debug(AS_UDF, "SUCCESS: VAL TYPE UNDEFINED %d\n",
						 as_val_type(v));
				*size = 0;
			}
		}
	}
	else {
		*size = 0;
	}
}

/*
 * Internal Function: Convert value in passed in as_bin into as_val.
 *                    This function allocates memory. Caller needs
 *                    to free it.
 *
 * Parameters:
 * 		bin    : bin for which as_val needs to be created
 *
 * Return value :
 * 		value  (as_val*) in case of success
 * 		NULL  in case of failure
 *
 * Description:
 * 		Based on the type of data as_val is allocated and data
 * 		and filled into it before returning. For the collections
 * 		map/list data is de-serialized before putting it into as_val.
 *
 * Callers:
 * 		udf_record_storage_get
 */
as_val *
as_val_frombin(as_bin *bb)
{
	as_val *value = NULL;
	uint8_t type = as_particle_type_convert(as_bin_get_particle_type(bb));

	switch ( type ) {
		case AS_PARTICLE_TYPE_INTEGER:
		{
			int64_t     i = 0;
			as_bin_particle_to_mem(bb, (uint8_t *) &i);
			value = (as_val *) as_integer_new(i);
			break;
		}
		case AS_PARTICLE_TYPE_FLOAT:
		{
			double x = 0;
			as_bin_particle_to_mem(bb, (uint8_t *) &x);
			value = (as_val *) as_double_new(x);
			break;
		}
		case AS_PARTICLE_TYPE_STRING:
		{
			uint32_t psz = as_bin_particle_mem_size(bb);

			char * buf = cf_malloc(psz + 1);
			if (!buf) {
				return value;
			}

			as_bin_particle_to_mem(bb, (uint8_t *) buf);

			buf[psz] = '\0';

			value = (as_val *) as_string_new(buf, true /*ismalloc*/);
			break;
		}
		case AS_PARTICLE_TYPE_BLOB:
		{

			uint8_t *pbuf;
			uint32_t psz = as_bin_particle_ptr(bb, &pbuf);

			uint8_t *buf = cf_malloc(psz);
			if (!buf) {
				return value;
			}
			memcpy(buf, pbuf, psz);

			value = (as_val *) as_bytes_new_wrap(buf, psz, true);
			break;
		}
		case AS_PARTICLE_TYPE_MAP:
		case AS_PARTICLE_TYPE_LIST:
		{

			as_buffer     buf;
			as_buffer_init(&buf);

			as_serializer s;
			as_msgpack_init(&s);

			uint32_t sz = as_bin_particle_ptr(bb, (uint8_t **) &buf.data);
			buf.capacity = sz;
			buf.size = sz;

			as_serializer_deserialize(&s, &buf, &value);
			as_serializer_destroy(&s);
			break;
		}

		default:
		{
			value = NULL;
			break;
		}
	}
	return value;
}

int
to_particle_type(int from_as_type)
{
	switch (from_as_type) {
		case AS_NIL:
			return AS_PARTICLE_TYPE_NULL;
			break;
		case AS_BOOLEAN:
		case AS_INTEGER:
			return AS_PARTICLE_TYPE_INTEGER;
			break;
		case AS_DOUBLE:
			return AS_PARTICLE_TYPE_FLOAT;
			break;
		case AS_STRING:
			return AS_PARTICLE_TYPE_STRING;
		case AS_BYTES:
			return AS_PARTICLE_TYPE_BLOB;
		case AS_LIST:
			return AS_PARTICLE_TYPE_LIST;
		case AS_MAP:
			return AS_PARTICLE_TYPE_MAP;
		case AS_UNKNOWN:
		case AS_REC:
		case AS_PAIR:
		default:
			cf_warning(AS_UDF, "unmappable type %d", from_as_type);
			break;
	}
	return AS_PARTICLE_TYPE_NULL;
}

static const cf_fault_severity as_level_map[5] = {
	[AS_LOG_LEVEL_ERROR] = CF_WARNING,
	[AS_LOG_LEVEL_WARN]	= CF_WARNING,
	[AS_LOG_LEVEL_INFO]	= CF_INFO,
	[AS_LOG_LEVEL_DEBUG] = CF_DEBUG,
	[AS_LOG_LEVEL_TRACE] = CF_DETAIL
};

static bool
log_callback(as_log_level level, const char * func, const char * file, uint32_t line, const char * fmt, ...)
{
	extern cf_fault_severity cf_fault_filter[CF_FAULT_CONTEXT_UNDEF];
	cf_fault_severity severity = as_level_map[level];

	if (severity > cf_fault_filter[AS_UDF]) {
		return true;
	}

	va_list ap;
	va_start(ap, fmt);
	char message[1024] = { '\0' };
	vsnprintf(message, 1024, fmt, ap);
	va_end(ap);

	cf_fault_event(AS_UDF, severity, file, NULL, line, message);
	return true;
}

void
as_udf_rw_init(void)
{
	// Configure mod_lua.
	as_module_configure(&mod_lua, &g_config.mod_lua);

	// Setup logger for mod_lua.
	as_log_set_callback(log_callback);

	if (0 > udf_cask_init()) {
		cf_crash(AS_UDF, "failed to initialize UDF cask");
	}

	as_aerospike_init(&g_as_aerospike, NULL, &udf_aerospike_hooks);
	// Assuming LDT UDF also comes in from udf_rw.
	ldt_init();
}<|MERGE_RESOLUTION|>--- conflicted
+++ resolved
@@ -697,26 +697,15 @@
 static int
 rw_finish(ldt_record *lrecord, write_request *wr, udf_optype * lrecord_op, uint16_t set_id)
 {
-<<<<<<< HEAD
-	int subrec_count      = 0;
-	udf_optype urecord_op = UDF_OPTYPE_READ;
-=======
 	int subrec_count = 0;
 	udf_optype h_urecord_op = UDF_OPTYPE_READ;
->>>>>>> a3846300
 	*lrecord_op           = UDF_OPTYPE_READ;
 	udf_record *h_urecord = as_rec_source(lrecord->h_urec);
 	bool is_ldt           = false;
 	int  ret              = 0;
 	uint32_t total_flat_size = 0; 
 
-<<<<<<< HEAD
-	getop(h_urecord, &urecord_op);
-=======
-	udf_rw_getop(h_urecord, &h_urecord_op);
-	// In case required 
-	// wr->pickled_ldt_version = lrecord->version;
->>>>>>> a3846300
+	getop(h_urecord, &h_urecord_op);
 
 	if (h_urecord_op == UDF_OPTYPE_DELETE) {
 		wr->pickled_buf      = NULL;
@@ -732,11 +721,7 @@
 		FOR_EACH_SUBRECORD(i, j, lrecord) {
 			udf_optype c_urecord_op = UDF_OPTYPE_READ;
 			udf_record *c_urecord = &lrecord->chunk[i].slots[j].c_urecord;
-<<<<<<< HEAD
-			getop(c_urecord, &urecord_op);
-=======
-			udf_rw_getop(c_urecord, &c_urecord_op);
->>>>>>> a3846300
+			getop(c_urecord, &c_urecord_op);
 
 			if (UDF_OP_IS_WRITE(c_urecord_op)) {
 				if (g_config.ldt_benchmarks) {
@@ -749,22 +734,13 @@
 				is_ldt = true;
 				subrec_count++;
 			}
-<<<<<<< HEAD
-			post_processing(c_urecord, &urecord_op, set_id);
-=======
-			udf_rw_post_processing(c_urecord, &c_urecord_op, set_id);
->>>>>>> a3846300
+			post_processing(c_urecord, &c_urecord_op, set_id);
 		}
 
 		// Process the parent record in the end .. this is to make sure
 		// the lock is held till the end. 
 		if (g_config.ldt_benchmarks) {
-<<<<<<< HEAD
-			getop(h_urecord, &urecord_op);
-			if (UDF_OP_IS_WRITE(urecord_op)) { 
-=======
 			if (UDF_OP_IS_WRITE(h_urecord_op)) { 
->>>>>>> a3846300
 				if (h_urecord->tr->rsv.ns
 					&& NAMESPACE_HAS_PERSISTENCE(h_urecord->tr->rsv.ns)
 					&& h_urecord->rd) {
@@ -772,11 +748,7 @@
 				}
 			}
 		}
-<<<<<<< HEAD
-		post_processing(h_urecord, &urecord_op, set_id);
-=======
-		udf_rw_post_processing(h_urecord, &h_urecord_op, set_id);
->>>>>>> a3846300
+		post_processing(h_urecord, &h_urecord_op, set_id);
 
 		if (is_ldt) {
 			// Create the multiop pickled buf for thr_rw.c
