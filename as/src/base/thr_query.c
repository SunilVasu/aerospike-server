--- conflicted
+++ resolved
@@ -594,7 +594,6 @@
 static void
 as_query_set_shutdown(as_query_transaction *qtr, int result_code, char *fname, int lineno)
 {
-<<<<<<< HEAD
 	query_slock(&qtr->slock);
 	qtr->state = AS_QTR_STATE_SHUTDOWN;
 	qtr->result_code = result_code;
@@ -609,19 +608,6 @@
 		cf_debug(AS_QUERY, "Query %p Done at %s:%d", qtr, fname, lineno);
 		qtr->state       = AS_QTR_STATE_DONE;
 		qtr->result_code = result_code;
-=======
-#if defined(USE_SYSTEMTAP)
-	uint64_t nodeid = g_config.self_node;
-#endif
-
-	if (!qtr)
-		return;
-
-	ASD_QUERY_TRANS_DONE(nodeid, qtr->trid, (void *) qtr);
-
-	if (qtr->uit_queued != 0) {
-		cf_warning(AS_QUERY, "QUEUED UDF not equal to zero when query transaction is done");
->>>>>>> cf611499
 	}
 	query_sunlock(&qtr->slock);
 }
@@ -771,14 +757,6 @@
 	if (qtr->binlist)     cf_vector_destroy(qtr->binlist);
 	if (qtr->setname)     cf_free(qtr->setname);
 	if (qtr->msgp)        cf_free(qtr->msgp);
-<<<<<<< HEAD
-=======
-	pthread_mutex_destroy(&qtr->buf_mutex);
-
-	ASD_QUERY_QTR_FREE(nodeid, qtr->trid, (void *) qtr);
-
-	if (do_free) cf_rc_free(qtr);
->>>>>>> cf611499
 }
 
 static void
@@ -797,8 +775,16 @@
 static void
 as_query_transaction_done(as_query_transaction *qtr)
 {
+
+#if defined(USE_SYSTEMTAP)
+	uint64_t nodeid = g_config.self_node;
+#endif
+
 	if (!qtr)
 		return;
+
+	ASD_QUERY_TRANS_DONE(nodeid, qtr->trid, (void *) qtr);
+
 
 	if (qtr->uit_queued != 0) {
 		cf_warning(AS_QUERY, "QUEUED UDF not equal to zero when query transaction is done");
@@ -828,6 +814,11 @@
 	}
 	as_query_release_fd(qtr);
 	as_query_teardown(qtr);
+
+	pthread_mutex_destroy(&qtr->buf_mutex);
+
+	ASD_QUERY_QTR_FREE(nodeid, qtr->trid, (void *) qtr);
+
 	as_query_qtr_free(qtr);
 }
 // **************************************************************************************************
@@ -854,19 +845,7 @@
 static int
 as_qtr_reserve(as_query_transaction *qtr, char *fname, int lineno)
 {
-<<<<<<< HEAD
 	if (!qtr) {
-=======
-#if defined(USE_SYSTEMTAP)
-	uint64_t nodeid = g_config.self_node;
-#endif
-
-	cf_detail(AS_QUERY, "Adding fin %p", qtr);
-	uint8_t *b;
-	// in case of aborted query, the bb_r is already released
-	if (qtr->bb_r == NULL) {
-		// Assert that query is aborted if bb_r is found to be null
->>>>>>> cf611499
 		return AS_QUERY_ERR;
 	}
 	int val = cf_rc_reserve(qtr);
@@ -875,40 +854,6 @@
 }
 // **************************************************************************************************
 
-<<<<<<< HEAD
-=======
-	ASD_QUERY_ADDFIN(nodeid, qtr->trid);
-
-	// set up the header
-	uint8_t *buf      = b;
-	as_msg *msgp      = (as_msg *) buf;
-	msgp->header_sz   = sizeof(as_msg);
-	msgp->info1       = 0;
-	msgp->info2       = 0;
-	msgp->info3       = AS_MSG_INFO3_LAST;
-	msgp->unused      = 0;
-	msgp->result_code = qtr->result_code;
-	msgp->generation  = 0;
-	msgp->record_ttl  = 0;
-	msgp->n_fields    = 0;
-	msgp->n_ops       = 0;
-	msgp->transaction_ttl = 0;
-	as_msg_swap_header(msgp);
-	return 0;
-}
-
-#define as_query__check_timeout(qtr) \
-do {                                 \
-	if ((qtr)                        \
-        && ((qtr)->end_time != 0)    \
-		&& (cf_getns() > (qtr)->end_time)) { \
-		cf_debug(AS_QUERY, "Query Timed-out %lu %lu", cf_getns(), (qtr)->end_time); \
-        (qtr)->result_code  =  AS_PROTO_RESULT_FAIL_QUERY_TIMEOUT; \
-        (qtr)->abort        =  true;           \
-		cf_debug(AS_QUERY, "Query %p Aborted at %s:%d", (qtr), __FILE__, __LINE__); \
-    } \
-} while(0);
->>>>>>> cf611499
 
 /*
  * Async Network IO Entry Point
@@ -1033,6 +978,9 @@
 	int ret        = as_netio_send(&io, NULL, qtr->blocking);
 	qtr->bb_r      = as_query__bb_poolrequest();
    	cf_buf_builder_reserve(&qtr->bb_r, 8, NULL);
+
+	ASD_QUERY_NETIO_FINISHED(nodeid, qtr->trid);
+
 	return ret;
 }
 // **************************************************************************************************
@@ -1092,13 +1040,6 @@
 	} else {
 		qtr->rsv = NULL;
 	}
-<<<<<<< HEAD
-=======
-
-	ASD_QUERY_NETIO_FINISHED(nodeid, qtr->trid);
-
-	return ret;
->>>>>>> cf611499
 }
 // **************************************************************************************************
 
@@ -1374,6 +1315,10 @@
 int
 as_query__add_fin(as_query_transaction *qtr)
 {
+
+#if defined(USE_SYSTEMTAP)
+	uint64_t nodeid = g_config.self_node;
+#endif
 	cf_detail(AS_QUERY, "Adding fin %p", qtr);
 	uint8_t *b;
 	// in case of aborted query, the bb_r is already released
@@ -1383,6 +1328,7 @@
 	}
 	cf_buf_builder_reserve(&qtr->bb_r, sizeof(as_msg), &b);
 
+	ASD_QUERY_ADDFIN(nodeid, qtr->trid);
 	// set up the header
 	uint8_t *buf      = b;
 	as_msg *msgp      = (as_msg *) buf;
@@ -1919,6 +1865,7 @@
 static int
 as_query_process_ioreq(as_query_request *qio)
 {
+
 #if defined(USE_SYSTEMTAP)
 	uint64_t nodeid = g_config.self_node;
 #endif
@@ -1928,13 +1875,7 @@
 		return AS_QUERY_ERR;
 	}
 
-<<<<<<< HEAD
-=======
 	ASD_QUERY_IOREQ_STARTING(nodeid, qtr->trid);
-
-	int ret               = AS_QUERY_ERR;
-	QUERY_HIST_INSERT_DATA_POINT(query_batch_io_q_wait_hist, qtr->queued_time_ns);
->>>>>>> cf611499
 
 	cf_ll_element * ele   = NULL;
 	cf_ll_iterator * iter = NULL;
@@ -1985,13 +1926,9 @@
 	QUERY_HIST_INSERT_DATA_POINT(query_batch_io_hist, time_ns);
 	SINDEX_HIST_INSERT_DATA_POINT(qtr->si, query_batch_io, time_ns);
 
-<<<<<<< HEAD
+	ASD_QUERY_IOREQ_FINISHED(nodeid, qtr->trid);
+	
 	return AS_QUERY_OK;
-=======
-	ASD_QUERY_IOREQ_FINISHED(nodeid, qtr->trid);
-
-	return 0;
->>>>>>> cf611499
 }
 
 // **************************************************************************************************
@@ -2202,7 +2139,17 @@
 int
 as_query_transaction_init(as_query_transaction *qtr)
 {
+
+#if defined(USE_SYSTEMTAP)
+	// We'll need to preserve some values on the stack for tracing
+	// becuase the qtr is gone before the done event.
+	uint64_t nodeid = g_config.self_node;
+	uint64_t trid = qtr->trid;
+	size_t nrecs = 0;
+#endif
+
 	if (!as_query_inited(qtr)) {
+		ASD_QUERY_INIT(nodeid, qtr->trid);
 		QUERY_HIST_INSERT_DATA_POINT(query_query_q_wait_hist, qtr->start_time);
 		qtr->short_running       = true;
 		cf_atomic64_set(&qtr->num_records, 0);
@@ -2214,37 +2161,6 @@
 		qtr->blocking            = false;
 		pthread_mutex_init(&qtr->buf_mutex, NULL);
 
-<<<<<<< HEAD
-=======
-/*
- * Function as_query_generator
- *
- * Does the following
- * 1. Calls the sindex layer for fetching digest list
- * 2. If short running query performs I/O inline and for long running query
- *    queues it up for work threads to execute.
- * 3. If the query is short_running and has hit threshold. Requeue it for
- *    long running generator threads
- *
- * Returns -
- * 		Nothing, sets the qtr status accordingly
- */
-void
-as_query__generator(as_query_transaction *qtr)
-{
-#if defined(USE_SYSTEMTAP)
-	// We'll need to preserve some values on the stack for tracing
-	// becuase the qtr is gone before the done event.
-	uint64_t nodeid = g_config.self_node;
-	uint64_t trid = qtr->trid;
-	size_t nrecs = 0;
-#endif
-
-	// Setup Query Transaction if it not already setup
-	if (!qtr->inited) {
-		ASD_QUERY_INIT(nodeid, qtr->trid);
-
->>>>>>> cf611499
 		// Aerospike Index object initialization
 		qtr->result_code              = AS_PROTO_RESULT_OK;
 		
@@ -2501,7 +2417,9 @@
 		if (qret == AS_QUERY_DONE) {
 			// In case all physical tree is done return. if not range loop
 			// till less than batch size results are returned
-<<<<<<< HEAD
+#if defined(USE_SYSTEMTAP)
+			nrecs = qtr->num_records;
+#endif
 			as_query_set_done(qtr, AS_PROTO_RESULT_OK, __FILE__, __LINE__);
 		}
 	}
@@ -2513,27 +2431,7 @@
 	// deleting it from the global hash.
 	as_query__delete_qtr(qtr);
 	as_qtr_release(qtr, __FILE__, __LINE__);
-=======
-			cf_detail(AS_QUERY, "All the Data finished; All tree finished %d %d", qtr->qctx.n_bdigs, qtr->qctx.bsize);
-			qtr->result_code = AS_PROTO_RESULT_OK;
-#if defined(USE_SYSTEMTAP)
-			nrecs = qtr->num_records;
-#endif
-			break;
-		}
-	}
-
-Cleanup:
-
-	if (qtr->qctx.recl) {
-		cf_ll_reduce(qtr->qctx.recl, true /*forward*/, as_index_keys_ll_reduce_fn, NULL);
-		if (qtr->qctx.recl) cf_free(qtr->qctx.recl);
-		qtr->qctx.recl = NULL;
-	}
-	as_qtr__release(qtr, __FILE__, __LINE__);
-
 	ASD_QUERY_DONE(nodeid, trid, nrecs);
->>>>>>> cf611499
 }
 
 /*
@@ -2625,9 +2523,18 @@
 static int
 as_query_parse_setup(as_transaction *tr, as_query_transaction **qtrp)
 {
+
+#if defined(USE_SYSTEMTAP)
+    uint64_t nodeid = g_config.self_node;
+    uint64_t trid = tr? tr->trid : 0;
+#endif
+
 	int rv = AS_QUERY_ERR;
 	*qtrp  = NULL;
 
+#if defined(USE_SYSTEMTAP)
+    ASD_QUERY_STARTING(nodeid, trid);
+#endif
 
 	uint64_t start_time     = cf_getns();
 	as_sindex *si           = NULL;
@@ -2662,6 +2569,7 @@
 		cf_debug(AS_QUERY, "No Index Defined in the Query");
 	}
 
+    ASD_SINDEX_MSGRANGE_STARTING(nodeid, trid);
 	int ret = as_sindex_rangep_from_msg(ns, &tr->msgp->msg, &srange);
 	if (AS_QUERY_OK != ret) {
 		cf_debug(AS_QUERY, "Could not instantiate index range metadata... "
@@ -2670,6 +2578,7 @@
 		goto Cleanup;
 	}
 
+	ASD_SINDEX_MSGRANGE_FINISHED(nodeid, trid);
 	// get optional set
 	as_msg_field *sfp = as_msg_field_get(&tr->msgp->msg, AS_MSG_FIELD_TYPE_SET);
 	if (sfp && as_msg_field_get_value_sz(sfp) > 0) {
@@ -2715,10 +2624,12 @@
 	cf_detail(AS_QUERY, "Query on index %s ",
 			((as_sindex_metadata *)si->imd)->iname);
 
+	ASD_QUERY_QTRSETUP_STARTING(nodeid, trid);
 	qtr = as_query_qtr_alloc();
 	if (!qtr) {
 		goto Cleanup;
 	}
+	ASD_QUERY_QTR_ALLOC(nodeid, trid, (void *) qtr);
 	// Be aware of the size of qtr
 	// Memset it partial
 	memset(qtr, 0, offsetof(as_query_transaction, bkey));
@@ -2737,6 +2648,8 @@
 	qtr->msgp                = tr->msgp;
 	qtr->rsv                 = NULL;
 
+	ASD_QUERY_QTRSETUP_FINISHED(nodeid, trid);
+
 	if (as_aggr_call_init(&qtr->agg_call, tr, qtr, &as_query_aggr_caller_qintf,
 			&query_agg_istream_hooks, &query_agg_ostream_hooks, ns, false) == AS_QUERY_OK) {
 		// There is no io call back, record is worked on from inside stream
@@ -2899,379 +2812,6 @@
 	cf_dyn_buf_append_string(db, ";query_fail=");
 	cf_dyn_buf_append_uint64(db, cf_atomic64_get(g_config.query_fail) + lkup_err + agg_err);
 
-<<<<<<< HEAD
-=======
-as_aggr_caller_type as_query__get_type ( )
-{
-	return AS_AGGR_QUERY;
-}
-
-bool
-as_query__mem_op(mem_tracker *mt, uint32_t num_bytes, memtracker_op op)
-{
-	bool ret = true;
-	if (!mt || !mt->udata) {
-		return false;
-	}
-	uint64_t val = 0;
-
-	as_query_transaction *qtr = (as_query_transaction *)mt->udata;
-	if (qtr) return false;
-
-	if (op == MEM_RESERVE) {
-		val = cf_atomic_int_add(&g_config.udf_runtime_gmemory_used, num_bytes);
-		if (val > g_config.udf_runtime_max_gmemory) {
-			cf_atomic_int_sub(&g_config.udf_runtime_gmemory_used, num_bytes);
-			ret = false;
-			goto END;
-		}
-
-		val = cf_atomic_int_add(&qtr->udf_runtime_memory_used, num_bytes);
-		if (val > g_config.udf_runtime_max_memory) {
-			cf_atomic_int_sub(&qtr->udf_runtime_memory_used, num_bytes);
-			cf_atomic_int_sub(&g_config.udf_runtime_gmemory_used, num_bytes);
-			ret = false;
-			goto END;
-		}
-	} else if (op == MEM_RELEASE) {
-		cf_atomic_int_sub(&qtr->udf_runtime_memory_used, num_bytes);
-	} else if (op == MEM_RESET) {
-		cf_atomic_int_sub(&g_config.udf_runtime_gmemory_used,
-				qtr->udf_runtime_memory_used);
-		qtr->udf_runtime_memory_used = 0;
-	} else {
-		ret = false;
-	}
-END:
-	return ret;
-}
-
-const as_aggr_caller_intf as_query_aggr_caller_qintf = {
-	.set_error = as_query__set_error,
-	.mem_op = as_query__mem_op,
-	.get_type = as_query__get_type
-};
-
-
-/*
- *	Arguments -
- *		tr - transaction coming from the client.
- *
- *	Returns -
- *		AS_QUERY_OK  - on success.
- *		AS_QUERY_ERR - on failure. That means the query was not even started.
- *
- * 	Notes -
- * 		Allocates and reserves the qtr if query_in_transaction_thr
- * 		is set to false or data is in not in memory.
- * 		Has the responsibility to free tr->msgp.
- * 		Either call as_query__transaction_done or Cleanup to free the msgp
- */
-
-int
-as_query(as_transaction *tr)
-{
-#if defined(USE_SYSTEMTAP)
-	uint64_t nodeid = g_config.self_node;
-	uint64_t trid = tr ? tr->trid : 0;
-#endif
-
-	if (tr) {
-		QUERY_HIST_INSERT_DATA_POINT(query_txn_q_wait_hist, tr->start_time);
-	}
-
-	ASD_QUERY_STARTING(nodeid, trid);
-
-	uint64_t start_time     = cf_getns();
-	as_sindex *si           = NULL;
-	cf_vector *binlist      = 0;
-	as_sindex_range *srange = 0;
-	char *setname           = NULL;
-
-	as_msg_field *nsfp = as_msg_field_get(&tr->msgp->msg,
-			AS_MSG_FIELD_TYPE_NAMESPACE);
-	int rv = AS_QUERY_ERR;
-	if (!nsfp) {
-		cf_debug(AS_QUERY,
-				"Query requests must have namespace, client error");
-		tr->result_code = AS_PROTO_RESULT_FAIL_PARAMETER;
-		rv = AS_QUERY_ERR;
-		goto Cleanup;
-	}
-	as_namespace *ns = as_namespace_get_bymsgfield(nsfp);
-	if (!ns) {
-		cf_debug(AS_QUERY, "Query with unavailable namespace");
-		tr->result_code = AS_PROTO_RESULT_FAIL_PARAMETER;
-		rv = AS_QUERY_ERR;
-		goto Cleanup;
-	}
-
-	bool has_sindex   = as_sindex_ns_has_sindex(ns);
-	if (!has_sindex) {
-		tr->result_code = AS_PROTO_RESULT_FAIL_INDEX_NOTFOUND;
-		cf_debug(AS_QUERY, "No Secondary Index on namespace %s", ns->name);
-		rv = AS_QUERY_ERR;
-		goto Cleanup;
-	}
-
-	if ((si = as_sindex_from_msg(ns, &tr->msgp->msg)) == NULL) {
-		cf_debug(AS_QUERY, "No Index Defined in the Query");
-	}
-
-	ASD_SINDEX_MSGRANGE_STARTING(nodeid, trid);
-
-	// TODO: Try srange stack allocation in case execution is in transaction thread;
-	// as_sindex_range srange;
-	int ret = as_sindex_rangep_from_msg(ns, &tr->msgp->msg, &srange);
-	if (AS_QUERY_OK != ret) {
-		cf_debug(AS_QUERY, "Could not instantiate index range metadata... "
-				"Err, %s", as_sindex_err_str(ret));
-		tr->result_code = as_sindex_err_to_clienterr(ret, __FILE__, __LINE__);
-		rv = AS_QUERY_ERR;
-		goto Cleanup;
-	}
-
-	ASD_SINDEX_MSGRANGE_FINISHED(nodeid, trid);
-
-	// get optional set
-	as_msg_field *sfp = as_msg_field_get(&tr->msgp->msg, AS_MSG_FIELD_TYPE_SET);
-	if (sfp && as_msg_field_get_value_sz(sfp) > 0) {
-		setname = cf_strndup((const char *)sfp->data, as_msg_field_get_value_sz(sfp));
-	}
-
-	if (si) {
-		// Validate index and range specified
-		ret = as_sindex_assert_query(si, srange);
-		if (AS_QUERY_OK != ret) {
-			cf_warning(AS_QUERY, "Query Parameter Mismatch %d", ret);
-			tr->result_code = as_sindex_err_to_clienterr(ret, __FILE__, __LINE__);
-			rv = AS_QUERY_ERR;
-			goto Cleanup;
-		}
-	} else {
-		// Look up sindex by bin in the query in case not
-		// specified in query
-		si = as_sindex_from_range(ns, setname, srange);
-	}
-
-	int numbins = 0;
-	// Populate binlist to be Projected by the Query
-	binlist = as_sindex_binlist_from_msg(ns, &tr->msgp->msg, &numbins);
-
-	// If anyone of the bin in the bin is bad, fail the query
-	if (numbins != 0 && !binlist) {
-		tr->result_code = AS_PROTO_RESULT_FAIL_INDEX_GENERIC;
-		rv              = AS_QUERY_ERR;
-		goto Cleanup;
-	}
-
-	if (!has_sindex || !si) {
-		tr->result_code = AS_PROTO_RESULT_FAIL_INDEX_NOTFOUND;
-		rv              = AS_QUERY_ERR;
-		goto Cleanup;
-	}
-
-	// quick check if there is any data with the certain set name
-	if (setname && as_namespace_get_set_id(ns, setname) == INVALID_SET_ID) {
-		tr->result_code = AS_PROTO_RESULT_OK;
-		cf_info(AS_QUERY, "Query on non-existent set %s", setname);
-		// Send FIN packet to client to ignore this.
-		as_msg_send_fin(tr->proto_fd_h->fd, AS_PROTO_RESULT_OK);
-		if (tr->msgp) {
-			cf_free(tr->msgp);
-			tr->msgp = NULL;
-		}
-		// special case :
-		// add this in the query_fail stat
-		cf_atomic64_incr(&g_config.query_fail);
-		rv = AS_QUERY_OK;
-		goto Cleanup;
-	}
-	cf_detail(AS_QUERY, "Query on index %s ",
-			((as_sindex_metadata *)si->imd)->iname);
-
-	ASD_QUERY_QTRSETUP_STARTING(nodeid, trid);
-
-	as_query_transaction *qtr = cf_rc_alloc(sizeof(as_query_transaction));
-	if (!qtr) {
-		rv = AS_QUERY_ERR;
-		goto Cleanup;
-	}
-
-	ASD_QUERY_QTR_ALLOC(nodeid, trid, (void *) qtr);
-
-	// Be aware of the size of qtr
-	// Memset it partially
-	memset(qtr, 0, offsetof(as_query_transaction, rsv_arr));
-	qtr->is_malloc           = true;
-	qtr->inited              = false;
-	qtr->trid                = tr->trid;
-	qtr->fd_h                = tr->proto_fd_h;
-	qtr->fd_h->fh_info      |= FH_INFO_DONOT_REAP;
-	qtr->ns                  = ns;
-	qtr->setname             = setname;
-	qtr->si                  = si;
-	qtr->srange              = srange;
-	qtr->job_type            = AS_QUERY_LOOKUP;
-	qtr->binlist             = binlist;
-	qtr->start_time          = start_time;
-	qtr->end_time            = tr->end_time;
-	qtr->msgp                = tr->msgp;
-	qtr->short_running       = true;
-	qtr->err                 = false;
-	qtr->abort               = false;
-	qtr->track               = false;
-	qtr->queued_time_ns      = 0;   
-	qtr->querying_ai_time_ns = 0;
-	qtr->waiting_time_ns     = 0;
-	qtr->has_send_fin        = false;
-	qtr->outstanding_net_io  = 0;
-	qtr->push_seq_number     = 0;
-	qtr->pop_seq_number      = 1;
-	qtr->blocking            = false;
-
-	ASD_QUERY_QTRSETUP_FINISHED(nodeid, trid);
-
-	if (as_aggr_call_init(&qtr->agg_call, tr, qtr, &as_query_aggr_caller_qintf,
-			&query_agg_istream_hooks, &query_agg_ostream_hooks, ns, false) == AS_QUERY_OK) {
-		// There is no io call back, record is worked on from inside stream
-		// interface
-		qtr->req_cb    = NULL;
-		qtr->job_type  = AS_QUERY_AGG;
-		cf_atomic64_incr(&g_config.n_aggregation);
-	} else if (!as_query__udf_call_init(&qtr->call, tr)) {
-		qtr->job_type  = AS_QUERY_UDF;
-	} else {
-		qtr->req_cb    = as_query__add_response;
-		qtr->job_type  = AS_QUERY_LOOKUP;
-		cf_atomic64_incr(&g_config.n_lookup);
-	}
-
-	pthread_mutex_init(&qtr->buf_mutex, NULL);
-
-	if (g_config.query_in_transaction_thr) {
-		as_query__generator(qtr);
-	} else {
-		if (as_query__queue(qtr)) {
-			// This error will be accounted by thr_tsvc layer. Thus
-			// qtr->err            = true; is not needed here. Else it will be accounted twice.
-			// reset fd_h and msgp before calling qtr release, let
-			// transaction deal with failure
-			qtr->fd_h           = NULL;
-			qtr->msgp           = NULL;
-			as_qtr__release(qtr, __FILE__, __LINE__);
-			tr->result_code     = AS_PROTO_RESULT_FAIL_QUERY_QUEUEFULL;
-			return AS_QUERY_ERR;
-		}
-	}
-	// Reset msgp to NULL in tr to avoid double free. And it is successful queuing
-	// of query to the query engine. It will reply as needed. Reset proto_fd_h.
-	tr->msgp       = NULL;
-	tr->proto_fd_h = 0;
-	return AS_QUERY_OK;
-
-Cleanup:
-	// Pre Query Setup Failure
-	if (setname)     cf_free(setname);
-	if (si)          AS_SINDEX_RELEASE(si);
-	if (srange)      as_sindex_range_free(&srange);
-	if (binlist)     cf_vector_destroy(binlist);
-	if (tr->msgp)    {
-		cf_free(tr->msgp);
-		tr->msgp = NULL;
-	}
-	return rv;
-}
-
-/*
- * Function - query_kill
- *
- * Arguments -
- * 		trid - transaction id of the query which one want to kill.
- *
- * Returns -
- *		AS_QUERY_OK  - on success.
- *		AS_QUERY_ERR - on failure.
- *
- * Description -
- *		Iterates through the g_query_transaction array and matches the trid.
- *
- *		Synchronization -
- *			Takes a lock on array to avoid deletion of any qtr from this array.
- */
-int
-as_query_kill(uint64_t trid)
-{
-	as_query_transaction *qtr;
-	int rv = AS_QUERY_ERR;
-
-	rv =  as_query__get_qtr(trid, &qtr);
-
-	if (rv != AS_QUERY_OK) {
-		cf_warning(AS_QUERY, "Cannot kill query with trid [ %"PRIu64" ]",  trid);
-	} else {
-		qtr->abort = true;
-		cf_debug(AS_QUERY, "Query %p Aborted at %s:%d", qtr, __FILE__, __LINE__);
-		rv = AS_QUERY_OK;
-		as_qtr__release(qtr, __FILE__, __LINE__);
-	}
-
-	return rv;
-}
-
-int
-as_query_set_priority(uint64_t trid, uint32_t priority)
-{
-	as_query_transaction *qtr;
-	int rv = AS_QUERY_ERR;
-
-	rv =  as_query__get_qtr(trid, &qtr);
-
-	if (rv != AS_QUERY_OK) {
-		cf_warning(AS_QUERY, "Cannot set priority for query with trid [ %"PRIu64" ]",  trid);
-	} else {
-		uint32_t old_priority = qtr->priority;
-		qtr->priority = priority;
-		cf_info(AS_QUERY, "Query priority changed from %d to %d", old_priority, priority);
-		rv = AS_QUERY_OK;
-		as_qtr__release(qtr, __FILE__, __LINE__);
-	}
-	return rv;
-}
-
-/*
- * Function as_query_stat
- *
- * Returns -
- * 		AS_QUERY_OK
- * TODO
- * 		Add more and synch up the existing stats
- */
-int
-as_query_stat(char *name, cf_dyn_buf *db)
-{
-	// Store stats to avoid dynamic changes.
-	uint64_t agg          = cf_atomic64_get(g_config.n_aggregation);
-	uint64_t agg_success  = cf_atomic64_get(g_config.n_agg_success);
-	uint64_t agg_err     = cf_atomic64_get(g_config.n_agg_errs);
-	uint64_t agg_records  = cf_atomic64_get(g_config.agg_num_records);
-	uint64_t agg_abort    = cf_atomic64_get(g_config.n_agg_abort);
-	uint64_t lkup         = cf_atomic64_get(g_config.n_lookup);
-	uint64_t lkup_success = cf_atomic64_get(g_config.n_lookup_success);
-	uint64_t lkup_err     = cf_atomic64_get(g_config.n_lookup_errs);
-	uint64_t lkup_records = cf_atomic64_get(g_config.lookup_num_records);
-	uint64_t lkup_abort   = cf_atomic64_get(g_config.n_lookup_abort);
-
-	cf_dyn_buf_append_string(db, "query_reqs=");
-	cf_dyn_buf_append_uint64(db, cf_atomic64_get(g_config.query_reqs));
-
-	cf_dyn_buf_append_string(db, ";query_success=");
-	cf_dyn_buf_append_uint64(db, agg_success + lkup_success);
-
-	cf_dyn_buf_append_string(db, ";query_fail=");
-	cf_dyn_buf_append_uint64(db, cf_atomic64_get(g_config.query_fail) + lkup_err + agg_err);
-
->>>>>>> cf611499
 	cf_dyn_buf_append_string(db, ";query_abort=");
 	cf_dyn_buf_append_uint64(db, agg_abort + lkup_abort );
 
