/* 
 * thr_query.c
 *
 * Copyright (C) 2012-2015 Aerospike, Inc.
 *
 * Portions may be licensed to Aerospike, Inc. under one or more contributor
 * license agreements.
 *
 * This program is free software: you can redistribute it and/or modify it under
 * the terms of the GNU Affero General Public License as published by the Free
 * Software Foundation, either version 3 of the License, or (at your option) any
 * later version.
 *
 * This program is distributed in the hope that it will be useful, but WITHOUT
 * ANY WARRANTY; without even the implied warranty of MERCHANTABILITY or FITNESS
 * FOR A PARTICULAR PURPOSE. See the GNU Affero General Public License for more
 * details.
 *
 * You should have received a copy of the GNU Affero General Public License
 * along with this program.  If not, see http://www.gnu.org/licenses/
 */

/*
 * This code is responsible for the query execution. Each query received
 * query transaction for the query threads to execute. Query has two parts
 * a) Generator  : This query the Aerospike Index B-tree and creates the digest list and
 *                 queues it up for LOOKUP / UDF / AGGREGATION
 * b) Aggregator : This does required processing of the record and send back
 *                 response to the clients.
 *                 LOOKUP:      Read the record from the disk and based on the
 *                              records selected by query packs it into the buffer
 *                              and returns it back to the client
 *                 UDF:         Reads the record from the disk and based on the
 *                              query applies UDF and packs the result back into
 *                              the buffer and returns it back to the client.
 *                 AGGREGATION: Creates istream(on the digstlist) and ostream(
 *                              over the network buffer) and applies aggregator
 *                              functions. For a single query this can be called
 *                              multiple times. The istream interface takes care
 *                              of partition reservation / record opening/ closing
 *                              and object lock synchronization. Whole of which
 *                              is driven by as_stream_read / as_stream_write from
 *                              inside aggregation UDF. ostream keeps sending by
 *                              batched result to the client.
 *
 *  Please note all these parts can either be performed under single thread
 *  context or by different set of threads. For the namespace with data on disk
 *  I/O is performed separately in different set of I/O pools
 *
 *  Flow of code looks like
 *
 *  1. thr_tsvc()
 *
 *                 ---------------------------------> query_generator
 *                /                                      /|\      |
 *  as_query -----                                        |       |   qtr released
 * (sets up qtr)  \   qtr reserved                        |      \|/
 *                 ----------------> g_query_q ------> query_th
 *
 *
 *  2. Query Threads
 *                          ---------------------------------> qwork_process
 *                        /                                          /|\      |
 *  query_generator --                                                |       |  qtr released
 *  (sets up qwork)        \  qtr reserved                            |      \|/
 *                          --------------> g_query_work_queue -> query_th
 *
 *
 *
 *  3. I/O threads
 *                                query_process_ioreq  --> query_io
 *                               /
 *  qwork_process -----------------query_process_udfreq --> internal txn
 *                               \
 *                                query_process_aggreq --> ag_aggr_process
 *
 *  (Releases all the resources qtr and qwork if allocated)
 *
 *  A query may be single thread execution or a multi threaded application. In the
 *  single thread execution all the functions are called in the single thread context
 *  and no queue is involved. In case of multi thread context qtr is setup by thr_tsvc
 *  and which is picked up by the query threads which could either service it in single
 *  thread or queue up to the I/O worker thread (done generally in case of data on ssd)
 *
 */

#include <assert.h>
#include <errno.h>
#include <pthread.h>
#include <stdio.h>
#include <string.h>
#include <strings.h>
#include <arpa/inet.h>
#include <netinet/in.h>
#include <sys/socket.h>
#include <sys/time.h>

#include "aerospike/as_buffer.h"
#include "aerospike/as_integer.h"
#include "aerospike/as_list.h"
#include "aerospike/as_map.h"
#include "aerospike/as_msgpack.h"
#include "aerospike/as_serializer.h"
#include "aerospike/as_stream.h"
#include "aerospike/as_string.h"
#include "aerospike/as_rec.h"
#include "aerospike/as_val.h"
#include "aerospike/mod_lua.h"
#include "citrusleaf/cf_ll.h"

#include "ai.h"
#include "ai_btree.h"
#include "bt.h"
#include "bt_iterator.h"

#include "base/aggr.h"
#include "base/as_stap.h"
#include "base/datamodel.h"
#include "base/secondary_index.h"
#include "base/thr_tsvc.h"
#include "base/transaction.h"
#include "base/udf_memtracker.h"
#include "base/udf_rw.h"
#include "base/udf_record.h"
#include "fabric/fabric.h"
#include "geospatial/geospatial.h"


/*
 * QUERY Engine Defaults
 */
// **************************************************************************************************
#define QUERY_BATCH_SIZE              100
#define AS_MAX_NUM_SCRIPT_PARAMS      10
#define AS_QUERY_BUF_SIZE             1024 * 1024 * 2 // At least 2 Meg
#define AS_QUERY_MAX_BUFS             256	// That makes it 512 meg max in steady state
#define AS_QUERY_MAX_QREQ             1024	// this is 4 kb
#define AS_QUERY_MAX_QTR_POOL		  128	// They are 4MB+ each ...
#define AS_QUERY_MAX_THREADS          32
#define AS_QUERY_MAX_WORKER_THREADS   15 * AS_QUERY_MAX_THREADS
#define AS_QUERY_MAX_QREQ_INFLIGHT    100	// worker queue capping per query
#define AS_QUERY_MAX_QUERY            500	// 32 MB be little generous for now!!
#define AS_QUERY_MAX_SHORT_QUEUE_SZ   500	// maximum 500 outstanding short running queries
#define AS_QUERY_MAX_LONG_QUEUE_SZ    500	// maximum 500 outstanding long  running queries
#define AS_QUERY_MAX_UDF_TRANSACTIONS 20	// Higher the value more aggressive it will be
#define AS_QUERY_UNTRACKED_TIME       1000 // (millisecond) 1 sec
#define AS_QUERY_WAIT_MAX_TRAN_US     1000
// **************************************************************************************************

/*
 * Query Transaction State
 */
// **************************************************************************************************
typedef enum {
	AS_QTR_STATE_INIT     = 0,
	AS_QTR_STATE_RUNNING  = 1,
	AS_QTR_STATE_ABORT    = 2,
	AS_QTR_STATE_ERR      = 3,
	AS_QTR_STATE_DONE     = 4, 
} qtr_state;
// **************************************************************************************************

/*
 * Query Transcation Type
 */
// **************************************************************************************************
typedef enum {
	QUERY_TYPE_LOOKUP  = 0,
	QUERY_TYPE_AGGR    = 1,
	QUERY_TYPE_UDF_BG  = 2,
	QUERY_TYPE_UDF_FG  = 3,

	QUERY_TYPE_UNKNOWN  = -1
} query_type;



/*
 * Query Transaction Structure
 */
// **************************************************************************************************
struct as_query_transaction_s {

	/* 
 	* MT (Read Only) No protection required
 	*/
	/************************** Query Parameter ********************************/
	uint64_t                 trid;
	as_namespace           * ns;
	char                   * setname;
	as_sindex              * si;
	as_sindex_range        * srange;
	query_type               job_type;  // Job type [LOOKUP/AGG/UDF]
	cf_vector              * binlist;
	as_file_handle         * fd_h;      // ref counted nonetheless
	/************************** Run Time Data *********************************/
	cl_msg                 * msgp;
	bool                     blocking;
	uint32_t                 priority;
	uint64_t                 start_time;               // Start time
	uint64_t                 end_time;                 // timeout value

	/*
 	* MT (Single Writer / Single Threaded / Multiple Readers)
 	* Atomics or no Protection
 	*/
	/****************** Stats (only generator) ***********************/
	uint64_t                 querying_ai_time_ns;  // Time spent by query to run lookup secondary index trees.
	uint32_t                 n_digests;            // Digests picked by from secondary index
											   	   // including record read
	bool                     short_running;
	bool                     track;

	/*
 	* MT (Multiple Writers)
 	* These fields are either needs to be atomic or protected by lock.
 	*/
	/****************** Stats (worker threads) ***********************/
	cf_atomic64              n_result_records;     // Number of records returned as result
												   // if aggregation returns 1 record count
												   // is 1, irrelevant of number of record
												   // being touched.
	cf_atomic64              net_io_bytes;
	cf_atomic64              n_read_success;

	/********************** Query Progress ***********************************/
	cf_atomic32              n_qwork_active;
	cf_atomic32              n_io_outstanding;
	cf_atomic32              n_udf_tr_queued;    				// Throttling: max in flight scan

	/********************* Net IO packet order *******************************/
	cf_atomic32              netio_push_seq;
	cf_atomic32              netio_pop_seq;

	/********************** IO Buf Builder ***********************************/
	pthread_mutex_t          buf_mutex;
	cf_buf_builder         * bb_r;
	/****************** Query State and Result Code **************************/ 
	pthread_mutex_t          slock;
	bool                     do_requeue;
	qtr_state                state;
	int                      result_code;

    /********************* Fields Not Memzeroed **********************
	* 
	* Empirically, some of the following fields *still* require memzero
	* initialization. Please test with a memset(qtr, 0xff, sizeof(*qtr))
	* right after allocation before you initialize before moving them
	* into the uninitialized section.
	*
	* NB: Read Only or Single threaded
	*/
	struct ai_obj            bkey;
	udf_call                 call;     // Record UDF Details
	as_aggr_call             agg_call; // Stream UDF Details 
	as_sindex_qctx           qctx;     // Secondary Index details
	as_partition_reservation * rsv;
};
// **************************************************************************************************



/*
 * Query Request Type
 */
// **************************************************************************************************
typedef enum {
	QUERY_WORK_TYPE_NONE   = -1, // Request for I/O
	QUERY_WORK_TYPE_LOOKUP     =  0, // Request for I/O
	QUERY_WORK_TYPE_AGG    =  1, // Request for Aggregation
	QUERY_WORK_TYPE_UDF_BG =  2, // Request for running UDF on query result
} query_work_type;
// **************************************************************************************************


/*
 * Query Request 
 */
// **************************************************************************************************
typedef struct query_work_s {
	query_work_type        type;
	as_query_transaction * qtr;
	cf_ll                * recl;
	uint64_t               queued_time_ns;
} query_work;
// **************************************************************************************************


/*
 * Job Monitoring
 */
// **************************************************************************************************
typedef struct query_jobstat_s {
	int               index;
	as_mon_jobstat ** jobstat;
	int               max_size;
} query_jobstat;
// **************************************************************************************************

/*
 * Skey list
 */
// **************************************************************************************************
typedef struct qtr_skey_s {
	as_query_transaction * qtr;
	as_sindex_key        * skey;
} qtr_skey;
// **************************************************************************************************


/*
 * Query Engine Global
 */
// **************************************************************************************************
static int              g_current_queries_count = 0;
static pthread_rwlock_t g_query_lock
						= PTHREAD_RWLOCK_WRITER_NONRECURSIVE_INITIALIZER_NP;
static rchash         * g_query_job_hash = NULL;
// Buf Builder Pool
static cf_queue       * g_query_response_bb_pool  = 0;
static cf_queue       * g_query_qwork_pool         = 0;
pthread_mutex_t         g_query_pool_mutex = PTHREAD_MUTEX_INITIALIZER;
as_query_transaction  * g_query_pool_head = NULL;
size_t                  g_query_pool_count = 0;
//
// GENERATOR
static pthread_t        g_query_threads[AS_QUERY_MAX_THREADS];
static pthread_attr_t   g_query_th_attr;
static cf_queue       * g_query_short_queue     = 0;
static cf_queue       * g_query_long_queue      = 0;
static cf_atomic32      g_query_threadcnt       = 0;
static cf_atomic32      g_query_short_running   = 0;
static cf_atomic32      g_query_long_running    = 0;

// I/O & AGGREGATOR
static pthread_t       g_query_worker_threads[AS_QUERY_MAX_WORKER_THREADS];
static pthread_attr_t  g_query_worker_th_attr;
static cf_queue     *  g_query_work_queue    = 0;
static cf_atomic32     g_query_worker_threadcnt = 0;
// **************************************************************************************************

/*
 * Extern Functions
 */
// **************************************************************************************************

extern cf_vector * as_sindex_binlist_from_msg(as_namespace *ns, as_msg *msgp, int * numbins);

// **************************************************************************************************

/*
 * Forward Declaration
 */
// **************************************************************************************************

static void qtr_finish_work(as_query_transaction *qtr, cf_atomic32 *stat, char *fname, int lineno, bool release);

// **************************************************************************************************

/*
 * Histograms
 */
// **************************************************************************************************
histogram * query_txn_q_wait_hist;               // Histogram to track time spend in trasaction queue. Transaction
												 // queue backing, it is busy. Check if query in transaction is 
												 // true from query perspective.
histogram * query_query_q_wait_hist;             // Histogram to track time spend waiting in queue for query thread.
												 // Query queue backing up. Try increasing query thread in case CPU is
												 // not fully utilized or if system is not IO bound
histogram * query_prepare_batch_hist;            // Histogram to track time spend while preparing batches. Secondary index
												 // slow. Check batch is too big 
histogram * query_batch_io_q_wait_hist;          // Histogram to track time spend waiting in queue for worker thread. 
histogram * query_batch_io_hist;                 // Histogram to track time spend doing I/O per batch. This includes
												 // priority based sleep after n units of work. 
												 // For above two Query worker thread busy if not IO bound then try bumping
												 // up the priority. Query thread may be yielding too much.
histogram * query_net_io_hist;                   // Histogram to track time spend sending results to client. Network problem!!
												 // or client too slow

#define QUERY_HIST_INSERT_DATA_POINT(type, start_time_ns)              \
do {                                                                   \
	if (g_config.query_enable_histogram && start_time_ns != 0) {       \
		if (type) {                                                    \
			histogram_insert_data_point(type, start_time_ns);          \
		}                                                              \
	}                                                                  \
} while(0);

#define QUERY_HIST_INSERT_RAW(type, time_ns)                      \
do {                                                                   \
	if (g_config.query_enable_histogram && time_ns != 0) {             \
		if (type) {                                                    \
			histogram_insert_raw(type, time_ns);                       \
		}                                                              \
	}                                                                  \
} while(0);

// **************************************************************************************************


/*
 * Query Locks
 */
// **************************************************************************************************
static void
qtr_lock(as_query_transaction *qtr) {
	if (qtr) { 
		pthread_mutex_lock(&qtr->slock);
	}
}
static void
qtr_unlock(as_query_transaction *qtr) {
	if (qtr) { 
		pthread_mutex_unlock(&qtr->slock);
	}
}
// **************************************************************************************************


/*
 * Query Transaction Pool
 */
// **************************************************************************************************
static as_query_transaction *
qtr_alloc()
{
	pthread_mutex_lock(&g_query_pool_mutex);

	as_query_transaction * qtr;

	if (!g_query_pool_head) {
		qtr = cf_rc_alloc(sizeof(as_query_transaction));
	} else {
		qtr = g_query_pool_head;
		g_query_pool_head = * (as_query_transaction **) qtr;
		--g_query_pool_count;
		cf_rc_reserve(qtr);
	}

	pthread_mutex_unlock(&g_query_pool_mutex);
	return qtr;
}

static void
qtr_free(as_query_transaction * qtr)
{
	pthread_mutex_lock(&g_query_pool_mutex);

	if (g_query_pool_count >= AS_QUERY_MAX_QTR_POOL) {
		cf_rc_free(qtr);
	}
	else {
		// Use the initial location as a next pointer.
		* (as_query_transaction **) qtr = g_query_pool_head;
		g_query_pool_head = qtr;
		++g_query_pool_count;
	}

	pthread_mutex_unlock(&g_query_pool_mutex);
}
// **************************************************************************************************


/* 
 * Bufbuilder buffer pool
 */
// **************************************************************************************************
static int
bb_poolrelease(cf_buf_builder *bb_r)
{
	int ret = AS_QUERY_OK;
	if ((cf_queue_sz(g_query_response_bb_pool) > g_config.query_bufpool_size)
			|| g_config.query_buf_size != cf_buf_builder_size(bb_r)) {
		cf_detail(AS_QUERY, "Freed Buffer of Size %d with", bb_r->alloc_sz + sizeof(as_msg));
		cf_buf_builder_free(bb_r);
	} else {
		cf_detail(AS_QUERY, "Pushed %p %d %d ", bb_r, g_config.query_buf_size, cf_buf_builder_size(bb_r));
		if (cf_queue_push(g_query_response_bb_pool, &bb_r) != CF_QUEUE_OK) {
			cf_crash(AS_QUERY, "Failed to push into bb pool queue !!");
		}
	}
	return ret;
}

static cf_buf_builder *
bb_poolrequest()
{
	cf_buf_builder *bb_r;
	int rv = cf_queue_pop(g_query_response_bb_pool, &bb_r, CF_QUEUE_NOWAIT);
	if (rv == CF_QUEUE_EMPTY) {
		bb_r = cf_buf_builder_create_size(g_config.query_buf_size);
		if (!bb_r) {
			cf_crash(AS_QUERY, "Allocation Error in Buf builder Pool !!");
		}
	} else if (rv == CF_QUEUE_OK) {
		bb_r->used_sz = 0;
		cf_detail(AS_QUERY, "Popped %p", bb_r);
	} else {
		cf_warning(AS_QUERY, "Failed to find response buffer in the pool%d", rv);
		return NULL;
	}
	return bb_r;
};
// **************************************************************************************************

/*
 * Query Request Pool
 */
// **************************************************************************************************
static int
qwork_poolrelease(query_work *qwork)
{
	if (!qwork) return AS_QUERY_OK;
	qwork->qtr   = 0;
	qwork->type  = QUERY_WORK_TYPE_NONE;

	int ret = AS_QUERY_OK;
	if (cf_queue_sz(g_query_qwork_pool) < AS_QUERY_MAX_QREQ) {
		cf_detail(AS_QUERY, "Pushed qwork %p", qwork);
		if (cf_queue_push(g_query_qwork_pool, &qwork) != CF_QUEUE_OK) {
			cf_crash(AS_QUERY, "Failed to push into query work object pool Queue !!");
		}
	} else {
		cf_detail(AS_QUERY, "Freed qwork %p", qwork);
		cf_free(qwork);
	}
	if (ret != CF_QUEUE_OK) ret = AS_QUERY_ERR;
	return ret;
}

static query_work *
qwork_poolrequest()
{
	query_work *qwork = NULL;
	int rv = cf_queue_pop(g_query_qwork_pool, &qwork, CF_QUEUE_NOWAIT);
	if (rv == CF_QUEUE_EMPTY) {
		qwork = cf_malloc(sizeof(query_work));
		if (!qwork) {
			cf_crash(AS_QUERY, "Allocation Error in Query Work Object Pool !!");
		}
		memset(qwork, 0, sizeof(query_work));
	} else if (rv != CF_QUEUE_OK) {
		cf_warning(AS_QUERY, "Failed to find query work in the pool");
		return NULL;
	}
	qwork->qtr   = 0;
	qwork->type  = QUERY_WORK_TYPE_NONE;
	return qwork;
};
// **************************************************************************************************


/*
 * Query State set/get function
 */
// **************************************************************************************************
static void
qtr_set_running(as_query_transaction *qtr) {
	qtr_lock(qtr);
	if (qtr->state == AS_QTR_STATE_INIT) {
		qtr->state       = AS_QTR_STATE_RUNNING;
	} else {
		cf_crash(AS_QUERY, "Invalid Query state %d while moving to running state ...", qtr->state);
	}
	qtr_unlock(qtr);
}

/*
 * Query in non init state (picked up by generator) means it is 
 * running. Could be RUNNING/ABORT/FAIL/DONE
 */
static bool
qtr_started(as_query_transaction *qtr) {
	qtr_lock(qtr);
	bool started = false;
	if (qtr->state != AS_QTR_STATE_INIT) {
		started = true;
	}
	qtr_unlock(qtr);
	return started;
}

static void
qtr_set_abort(as_query_transaction *qtr, int result_code, char *fname, int lineno)
{
	qtr_lock(qtr);
	if (qtr->state == AS_QTR_STATE_RUNNING) {
		cf_debug(AS_QUERY, "Query %p Aborted at %s:%d", qtr, fname, lineno);
		qtr->state       = AS_QTR_STATE_ABORT;
		qtr->result_code = result_code;
	}
	qtr_unlock(qtr);
}

static void
qtr_set_err(as_query_transaction *qtr, int result_code, char *fname, int lineno)
{
	qtr_lock(qtr);
	if (qtr->state == AS_QTR_STATE_RUNNING) {
		cf_debug(AS_QUERY, "Query %p Error at %s:%d", qtr, fname, lineno);
		qtr->state       = AS_QTR_STATE_ERR;
		qtr->result_code = result_code;
	}
	qtr_unlock(qtr);
}

static void
qtr_set_done(as_query_transaction *qtr, int result_code, char *fname, int lineno)
{
	qtr_lock(qtr);
	if (qtr->state == AS_QTR_STATE_RUNNING) {
		cf_debug(AS_QUERY, "Query %p Done at %s:%d", qtr, fname, lineno);
		qtr->state       = AS_QTR_STATE_DONE;
		qtr->result_code = result_code;
	}
	qtr_unlock(qtr);
}

static bool
qtr_failed(as_query_transaction *qtr) 
{
	qtr_lock(qtr);
	bool abort = false;
	if ((qtr->state == AS_QTR_STATE_ABORT) 
		 || (qtr->state == AS_QTR_STATE_ERR)) {
		abort = true;
	}
	qtr_unlock(qtr);
	return abort;
}

static bool
qtr_is_abort(as_query_transaction *qtr)
{
	qtr_lock(qtr);
	bool abort = false;
	if (qtr->state == AS_QTR_STATE_ABORT) {
		abort = true;
	}
	qtr_unlock(qtr);
	return abort;
}


static bool
qtr_finished(as_query_transaction *qtr)
{
	qtr_lock(qtr);
	bool finished = false;
	if ((qtr->state == AS_QTR_STATE_DONE)
		|| (qtr->state == AS_QTR_STATE_ERR)
		|| (qtr->state == AS_QTR_STATE_ABORT)) {
		finished = true;
	}
	qtr_unlock(qtr);
	return finished;
}

static void
query_check_timeout(as_query_transaction *qtr)
{
	if ((qtr)                        
		&& (qtr->end_time != 0)    
		&& (cf_getns() > qtr->end_time)) { 
		cf_debug(AS_QUERY, "Query Timed-out %lu %lu", cf_getns(), qtr->end_time); 
		qtr_set_err(qtr, AS_PROTO_RESULT_FAIL_QUERY_TIMEOUT, __FILE__, __LINE__); 
	}
}
// **************************************************************************************************


/*
 * Query Destructor Function
 */
// **************************************************************************************************
static void
query_release_prereserved_partitions(as_query_transaction * qtr)
{
	if (!qtr) {
		cf_warning(AS_QUERY, "qtr is NULL");
		return;
	}
	if (qtr->qctx.partitions_pre_reserved) {
		for (int i=0; i<AS_PARTITIONS; i++) {
			if (qtr->qctx.can_partition_query[i]) {
				as_partition_release(&qtr->rsv[i]);
				cf_atomic_int_decr(&g_config.dup_tree_count);
			}
		}
		if (qtr->rsv) {
			cf_free(qtr->rsv);
		}
	}
}

/*
 * NB: These stats come into picture only if query really started 
 * running. If it fails before even running it is accounted in
 * fail
 */
static inline void
query_update_stats(as_query_transaction *qtr)
{
	uint64_t rows = cf_atomic64_get(qtr->n_result_records);

	switch (qtr->job_type) {
		case QUERY_TYPE_LOOKUP:
			if (qtr->state == AS_QTR_STATE_ABORT) {
				cf_atomic64_incr(&g_config.n_lookup_abort);
			} else if (qtr->state == AS_QTR_STATE_ERR) {
				cf_atomic64_incr(&(qtr->si->stats.lookup_errs)); 
				cf_atomic64_incr(&g_config.n_lookup_errs); 
			}
			if (!qtr_failed(qtr))
				cf_atomic64_incr(&g_config.n_lookup_success);
			cf_atomic64_incr(&qtr->si->stats.n_lookup);
			cf_atomic64_add(&qtr->si->stats.lookup_response_size, qtr->net_io_bytes);
			cf_atomic64_add(&qtr->si->stats.lookup_num_records, rows);
			cf_atomic64_add(&g_config.lookup_response_size, qtr->net_io_bytes);
			cf_atomic64_add(&g_config.lookup_num_records, rows);
			break;
		
		case QUERY_TYPE_AGGR:
			if (qtr->state == AS_QTR_STATE_ABORT) {
				cf_atomic64_incr(&g_config.n_agg_abort);
			} else if (qtr->state == AS_QTR_STATE_ERR) {
				cf_atomic64_incr(&(qtr->si->stats.agg_errs));
				cf_atomic64_incr(&g_config.n_agg_errs);
			}
			if (!qtr_failed(qtr))
				cf_atomic64_incr(&g_config.n_agg_success);
			cf_atomic64_incr(&qtr->si->stats.n_aggregation);
			cf_atomic64_add(&qtr->si->stats.agg_response_size, qtr->net_io_bytes);
			cf_atomic64_add(&qtr->si->stats.agg_num_records, rows);
			cf_atomic64_add(&g_config.agg_response_size, qtr->net_io_bytes);
			cf_atomic64_add(&g_config.agg_num_records, rows);
			break;

		case QUERY_TYPE_UDF_BG:
			break;
		
		default:
			cf_crash(AS_QUERY, "Unknown Query Type !!");
			break;
	}

	cf_hist_track_insert_data_point(g_config.q_hist, qtr->start_time);
	SINDEX_HIST_INSERT_DATA_POINT(qtr->si, query_hist, qtr->start_time);

	if (qtr->querying_ai_time_ns) {
		QUERY_HIST_INSERT_RAW(query_prepare_batch_hist, qtr->querying_ai_time_ns);
	}

	if (qtr->n_digests) {
		SINDEX_HIST_INSERT_RAW(qtr->si, query_rcnt_hist, qtr->n_digests);
		if (rows) {
			cf_hist_track_insert_raw(g_config.q_rcnt_hist, rows);
			SINDEX_HIST_INSERT_RAW(qtr->si, query_diff_hist, qtr->n_digests - rows);
		}
	}	



	uint64_t query_stop_time = cf_getns();
	uint64_t elapsed_us = (query_stop_time - qtr->start_time) / 1000;
	cf_detail(AS_QUERY,
			"Total time elapsed %"PRIu64" us, %d of %d read operations avg latency %"PRIu64" us",
			elapsed_us, rows, qtr->n_digests, rows > 0 ? elapsed_us / rows : 0);
}

static void
query_run_teardown(as_query_transaction *qtr)
{
	query_update_stats(qtr);

	if (qtr->n_udf_tr_queued != 0) {
		cf_warning(AS_QUERY, "QUEUED UDF not equal to zero when query transaction is done");
	}

	if (qtr->qctx.recl) {
		cf_ll_reduce(qtr->qctx.recl, true /*forward*/, as_index_keys_ll_reduce_fn, NULL);
		cf_free(qtr->qctx.recl);
		qtr->qctx.recl = NULL;
	}

	if (qtr->short_running) {
		cf_atomic32_decr(&g_query_short_running);
	} else {
		cf_atomic32_decr(&g_query_long_running);
	}

	// Release all the partitions
	query_release_prereserved_partitions(qtr);


	if (qtr->bb_r) {
		bb_poolrelease(qtr->bb_r);
		qtr->bb_r = NULL;
	}

	pthread_mutex_destroy(&qtr->buf_mutex);
}

static void
query_teardown(as_query_transaction *qtr)
{
	if (qtr->srange)      as_sindex_range_free(&qtr->srange);
	if (qtr->si)          AS_SINDEX_RELEASE(qtr->si);
	if (qtr->binlist)     cf_vector_destroy(qtr->binlist);
	if (qtr->setname)     cf_free(qtr->setname);
	if (qtr->msgp)        cf_free(qtr->msgp);
	pthread_mutex_destroy(&qtr->slock);
}

static void
query_release_fd(as_query_transaction *qtr)
{
	if (qtr && qtr->fd_h) {
		as_release_file_handle(qtr->fd_h);
		qtr->fd_h = NULL;
	}
}

static void
query_transaction_done(as_query_transaction *qtr)
{

#if defined(USE_SYSTEMTAP)
	uint64_t nodeid = g_config.self_node;
#endif

	if (!qtr)
		return;

	ASD_QUERY_TRANS_DONE(nodeid, qtr->trid, (void *) qtr);


	if (qtr_started(qtr)) { 
		query_run_teardown(qtr);
	}


	query_release_fd(qtr);
	query_teardown(qtr);


	ASD_QUERY_QTR_FREE(nodeid, qtr->trid, (void *) qtr);

	qtr_free(qtr);
}
// **************************************************************************************************


/*
 * Query Transaction Ref Counts
 */
// **************************************************************************************************
int
qtr_release(as_query_transaction *qtr, char *fname, int lineno)
{
	if (qtr) {
		int val = cf_rc_release(qtr);
		if (val == 0) { 
			cf_detail(AS_QUERY, "Released qtr [%s:%d] %p %d ", fname, lineno, qtr, val);
			query_transaction_done(qtr);
		}
		cf_detail(AS_QUERY, "Released qtr [%s:%d] %p %d ", fname, lineno, qtr, val);
	}
	return AS_QUERY_OK;
}

static int
qtr_reserve(as_query_transaction *qtr, char *fname, int lineno)
{
	if (!qtr) {
		return AS_QUERY_ERR;
	}
	int val = cf_rc_reserve(qtr);
	cf_detail(AS_QUERY, "Reserved qtr [%s:%d] %p %d ", fname, lineno, qtr, val);
	return AS_QUERY_OK;
}
// **************************************************************************************************


/*
 * Async Network IO Entry Point
 */
// **************************************************************************************************
/* Call back function to determine if the IO should go ahead or not.
 * Purpose
 * 1. If our sequence number does not match requeue
 * 2. If query aborted fail IO. 
 * 3. In all other cases let the IO go through. That would mean
 *    if IO is queued it will be done before the fin with error 
 *    result_code is sent !!
 */ 
int
query_netio_start_cb(void *udata, int seq) 
{
	as_netio *io               = (as_netio *)udata;
	as_query_transaction *qtr  = (as_query_transaction *)io->data;
	cf_detail(AS_QUERY, "Netio Started_CB %d %d %d %d ", io->offset, io->seq, qtr->netio_pop_seq, qtr->state);

	// It is needed to send all the packets in sequence
	// A packet can be requeued after being half sent.
	if (seq > cf_atomic32_get(qtr->netio_pop_seq)) {
		return AS_NETIO_CONTINUE;
	}
	
	if (qtr_is_abort(qtr)) {
		return AS_QUERY_ERR;
	}

	return AS_NETIO_OK;
}

/*
 * The function after the IO on the network has been done.
 * 1. If OK was done successfully bump up the sequence number and 
 *    fix stats
 * 2. Release the qtr if something fails ... which would trigger 
 *    fin packet send and eventually free up qtr
 * Abort it set if something goes wrong
 */ 
int
query_netio_finish_cb(void *data, int retcode)
{
	as_netio *io               = (as_netio *)data;
    cf_detail(AS_QUERY, "Query Finish Callback io seq %d with retCode %d", io->seq, retcode);
	as_query_transaction *qtr  = (as_query_transaction *)io->data;
	if (qtr && (retcode != AS_NETIO_CONTINUE)) {
		// If send success make stat is updated
		if (retcode == AS_NETIO_OK) {
			cf_atomic64_add(&qtr->net_io_bytes, io->bb_r->used_sz + 8);
		} else {
			qtr_set_abort(qtr, AS_PROTO_RESULT_FAIL_QUERY_NETIO_ERR, __FILE__, __LINE__);
		}
		QUERY_HIST_INSERT_DATA_POINT(query_net_io_hist, io->start_time);	

		// Undo the increment from query_netio(). Cannot reach zero here: the
		// increment owned by the transaction will only be undone after all netio
		// is complete.
		cf_rc_release(io->fd_h);
		io->fd_h = NULL;
		bb_poolrelease(io->bb_r);

		cf_atomic32_incr(&qtr->netio_pop_seq);

		qtr_finish_work(qtr, &qtr->n_io_outstanding, __FILE__, __LINE__, true);
	}
	return retcode;
}

#define MAX_OUTSTANDING_IO_REQ 2
static int
query_netio_wait(as_query_transaction *qtr)
{
	return (cf_atomic32_get(qtr->n_io_outstanding) > MAX_OUTSTANDING_IO_REQ) ? AS_QUERY_ERR : AS_QUERY_OK;
} 

// Returns AS_NETIO_OK always 
static int 
query_netio(as_query_transaction *qtr) 
{
#if defined(USE_SYSTEMTAP)
	uint64_t nodeid = g_config.self_node;
#endif

	ASD_QUERY_NETIO_STARTING(nodeid, qtr->trid);

	as_netio        io;

	io.finish_cb = query_netio_finish_cb;
	io.start_cb  = query_netio_start_cb;

	qtr_reserve(qtr, __FILE__, __LINE__);
	io.data        = qtr;

	io.bb_r        = qtr->bb_r;
	qtr->bb_r      = NULL;

	cf_rc_reserve(qtr->fd_h);
	io.fd_h        = qtr->fd_h;

	io.offset      = 0;

	cf_atomic32_incr(&qtr->n_io_outstanding);
	io.seq         = cf_atomic32_incr(&qtr->netio_push_seq);
	io.start_time  = cf_getns();

	int ret        = as_netio_send(&io, NULL, qtr->blocking);
	qtr->bb_r      = bb_poolrequest();
   	cf_buf_builder_reserve(&qtr->bb_r, 8, NULL);

	ASD_QUERY_NETIO_FINISHED(nodeid, qtr->trid);

	return ret;
}
// **************************************************************************************************


/*
 * Query Reservation Abstraction
 */
// **************************************************************************************************
// Returns NULL if partition with is 'pid' is not query-able Else 
//      if all the partitions are reserved upfront returns the rsv used for reserving the partition
//      else reserves the partition and returns rsv
as_partition_reservation *
query_reserve_partition(as_namespace * ns, as_query_transaction * qtr, as_partition_id  pid, as_partition_reservation * rsv)
{
	if (qtr->qctx.partitions_pre_reserved) {
		if (!qtr->qctx.can_partition_query[pid]) {
			cf_debug(AS_QUERY, "Getting digest in rec list which do not belong to query-able partition.");
			return NULL;
		}
		return &qtr->rsv[pid];
	}

	// Works for scan aggregation
	if (!rsv) {
		cf_warning(AS_QUERY, "rsv is null while reserving partition.");
		return NULL;
	}
	AS_PARTITION_RESERVATION_INITP(rsv);
	if (0 != as_partition_reserve_query(ns, pid, rsv)) {
		return NULL;
	}
	cf_atomic_int_incr(&g_config.dup_tree_count);
	return rsv;
}

void
query_release_partition(as_query_transaction * qtr, as_partition_reservation * rsv)
{
	if (!qtr->qctx.partitions_pre_reserved) {
		as_partition_release(rsv);
		cf_atomic_int_decr(&g_config.dup_tree_count);
	}
}

// Pre reserves query-able partitions
void
as_query_pre_reserve_partitions(as_query_transaction * qtr)
{
	if (!qtr) {
		cf_warning(AS_QUERY, "qtr is NULL");
		return;	
	}
	if (qtr->qctx.partitions_pre_reserved) {
		qtr->rsv = cf_malloc(sizeof(as_partition_reservation) * AS_PARTITIONS);
		if (!qtr->rsv) {
			cf_crash(AS_QUERY, "Allocation Error in Query Prereserve !!");
		}
		as_partition_prereserve_query(qtr->ns, qtr->qctx.can_partition_query, qtr->rsv);
	} else {
		qtr->rsv = NULL;
	}
}

// **************************************************************************************************


/*
 * Query tracking 
 */
// **************************************************************************************************
// Put qtr in a global hash
static int
hash_put_qtr(as_query_transaction * qtr)
{
	if (!qtr->track) {
		return AS_QUERY_CONTINUE;
	}

	int rc = rchash_put_unique(g_query_job_hash, &qtr->trid, sizeof(qtr->trid), qtr);
	if (rc) {
		cf_warning(AS_SINDEX, "QTR Put in hash failed with error %d", rc);
	} 

	return rc;
}

// Get Qtr from global hash
static int
hash_get_qtr(uint64_t trid, as_query_transaction ** qtr)
{
	int rv = rchash_get(g_query_job_hash, &trid, sizeof(trid), (void **) qtr);
	if (RCHASH_OK != rv) {
		cf_info(AS_SCAN, "Query job with transaction id [%"PRIu64"] does not exist", trid );
	}
	return rv;
}

// Delete Qtr from global hash
static int
hash_delete_qtr(as_query_transaction *qtr)
{
	if (!qtr->track) {
		return AS_QUERY_CONTINUE;
	}

	int rv = rchash_delete(g_query_job_hash, &qtr->trid, sizeof(qtr->trid));
	if (RCHASH_OK != rv) {
		cf_warning(AS_SINDEX, "Failed to delete qtr from query hash.");
	}
	return rv;
}
// If any query run from more than g_config.query_untracked_time_ms
// 		we are going to track it
// else no.
int
hash_track_qtr(as_query_transaction *qtr) 
{
	if (!qtr->track) {
		if ((cf_getns() - qtr->start_time) > (g_config.query_untracked_time_ms * 1000000)) {
			qtr->track = true;
			qtr_reserve(qtr, __FILE__, __LINE__);
			int ret = hash_put_qtr(qtr);
			if (ret != 0 && ret != AS_QUERY_CONTINUE) {
				// track should be disabled otherwise at the 
				// qtr cleanup stage some other qtr with the same 
				// trid can get cleaned up.
				qtr->track     = false;
				qtr_release(qtr, __FILE__, __LINE__);
				return AS_QUERY_ERR;
			}
		}
	}
	return AS_QUERY_OK;
}
// **************************************************************************************************



<<<<<<< HEAD
=======
/*
 * Query Aggregation Request Workhorse Function
 */
// **************************************************************************************************
static int
query_add_val_response(void *void_qtr, const as_val *val, bool success)
{
	as_query_transaction *qtr = (as_query_transaction *)void_qtr;
	if (!qtr) {
		return AS_QUERY_ERR;
	}

	uint32_t msg_sz = as_particle_asval_client_value_size(val);
	if (0 == msg_sz) {
		cf_warning(AS_PROTO, "particle to buf: could not copy data!");
	}


	int ret = 0;

	pthread_mutex_lock(&qtr->buf_mutex);
	cf_buf_builder *bb_r = qtr->bb_r;
	if (bb_r == NULL) {
		// Assert that query is aborted if bb_r is found to be null
		pthread_mutex_unlock(&qtr->buf_mutex);
		return AS_QUERY_ERR;
	}

	if (msg_sz > (bb_r->alloc_sz - bb_r->used_sz) && bb_r->used_sz != 0) {
		query_netio(qtr);
	}

	ret = as_msg_make_val_response_bufbuilder(val, &qtr->bb_r, msg_sz, success);
	if (ret != 0) {
		cf_warning(AS_QUERY, "Weird there is space but still the packing failed "
				"available = %d msg size = %d",
				bb_r->alloc_sz - bb_r->used_sz, msg_sz);
	}
	cf_atomic64_incr(&qtr->n_result_records);
	pthread_mutex_unlock(&qtr->buf_mutex);
	return ret;
}

#define as_query_udf_call_init udf_call_init

// Initialize a new query_agg_call. This populates the query_agg_call from 
// information in the current transaction.
as_stream_status
query_agg_ostream_write(const as_stream *s, as_val *v)
{
	as_query_transaction *qtr = as_stream_source(s);
	if (!v) {
		return AS_STREAM_OK;
	}
	if (query_add_val_response((void *)qtr, v, true)) {
		as_val_destroy(v);
		return AS_STREAM_ERR;
	}
	as_val_destroy(v);
	return AS_STREAM_OK;
}

const as_stream_hooks query_agg_istream_hooks = {
	.destroy  = NULL,
	.read     = as_aggr_istream_read,
	.write    = NULL
};

const as_stream_hooks query_agg_ostream_hooks = {
	.destroy  = NULL,
	.read     = NULL,
	.write    = query_agg_ostream_write
};

static void
query_set_error(void * caller)
{
	qtr_set_err((as_query_transaction *)caller, AS_PROTO_RESULT_FAIL_QUERY_CBERROR, __FILE__, __LINE__);
}

as_aggr_caller_type as_query_get_type ( )
{
	return AS_AGGR_QUERY;
}

const as_aggr_caller_intf as_query_aggr_caller_qintf = {
	.set_error = query_set_error,
	.mem_op = NULL,
	.get_type = as_query_get_type
};

static void
query_add_result(char *res, as_query_transaction *qtr, bool success)
{
	const as_val * v = (as_val *) as_string_new (res, false);
	query_add_val_response((void *) qtr, v, success);
	as_val_destroy(v);
}

>>>>>>> 3c9e5706





/*
 * Query Request IO functions
 */
// **************************************************************************************************
/*
 * Function query_add_response
 *
 * Returns -
 *		AS_QUERY_OK  - On success.
 *		AS_QUERY_ERR - On failure.
 *
 * Notes -
 *	Basic query call back function. Fills up the client response buffer;
 *	sends out buffer and then
 *	reinitializes the buf for the next set of requests,
 *	In case buffer is full Bail out quick if unable to send response back to client
 *
 *	On success, qtr->n_result_records is incremented by 1.
 *
 * Synchronization -
 * 		Takes a lock over qtr->buf
 */
static int
query_add_response(void *void_qtr, as_index_ref *r_ref, as_storage_rd *rd)
{
	as_record *r = r_ref->r;
	as_query_transaction *qtr = (as_query_transaction *)void_qtr;
	size_t msg_sz = as_msg_response_msgsize(r, rd, false, NULL, false,
			qtr->binlist);
	int ret = 0;

	pthread_mutex_lock(&qtr->buf_mutex);
	cf_buf_builder *bb_r = qtr->bb_r;
	if (bb_r == NULL) {
		// Assert that query is aborted if bb_r is found to be null
		pthread_mutex_unlock(&qtr->buf_mutex);
		return AS_QUERY_ERR;
	}
	
	if (msg_sz > (bb_r->alloc_sz - bb_r->used_sz) && bb_r->used_sz != 0) {
		query_netio(qtr);
	}

	ret = as_msg_make_response_bufbuilder(r, rd, &qtr->bb_r, false,
			NULL, false, true, true, qtr->binlist);
	if (ret != 0) {
		cf_warning(AS_QUERY, "Weird there is space but still the packing failed "
				"available = %d msg size = %d",
				bb_r->alloc_sz - bb_r->used_sz, msg_sz);
	}
	cf_atomic64_incr(&qtr->n_result_records);
	pthread_mutex_unlock(&qtr->buf_mutex);
	return ret;
}


static int
query_add_fin(as_query_transaction *qtr)
{

#if defined(USE_SYSTEMTAP)
	uint64_t nodeid = g_config.self_node;
#endif
	cf_detail(AS_QUERY, "Adding fin %p", qtr);
	uint8_t *b;
	// in case of aborted query, the bb_r is already released
	if (qtr->bb_r == NULL) {
		// Assert that query is aborted if bb_r is found to be null
		return AS_QUERY_ERR;
	}
	cf_buf_builder_reserve(&qtr->bb_r, sizeof(as_msg), &b);

	ASD_QUERY_ADDFIN(nodeid, qtr->trid);
	// set up the header
	uint8_t *buf      = b;
	as_msg *msgp      = (as_msg *) buf;
	msgp->header_sz   = sizeof(as_msg);
	msgp->info1       = 0;
	msgp->info2       = 0;
	msgp->info3       = AS_MSG_INFO3_LAST;
	msgp->unused      = 0;
	msgp->result_code = qtr->result_code;
	msgp->generation  = 0;
	msgp->record_ttl  = 0;
	msgp->n_fields    = 0;
	msgp->n_ops       = 0;
	msgp->transaction_ttl = 0;
	as_msg_swap_header(msgp);
	return AS_QUERY_OK;
}

static int
query_send_fin(as_query_transaction *qtr) {
	// Send out the final data back
	if (qtr->fd_h) {
		query_add_fin(qtr);
		query_netio(qtr);
	}
	return AS_QUERY_OK;
}

static void
query_send_bg_udf_response(as_transaction *tr)
{
	cf_detail(AS_QUERY, "Send Fin for Background UDF");
	as_msg_send_fin(tr->proto_fd_h->fd, AS_PROTO_RESULT_OK);
	// Note: should be inside release file handle ?
	tr->proto_fd_h->last_used = cf_getms();
	as_release_file_handle(tr->proto_fd_h);
}

static bool
query_match_integer_fromval(as_query_transaction * qtr, as_val *v, as_sindex_key *skey)
{
	as_sindex_bin_data *start = &qtr->srange->start;
	as_sindex_bin_data *end   = &qtr->srange->end;

	if ((AS_PARTICLE_TYPE_INTEGER != as_sindex_pktype(qtr->si->imd))
			|| (AS_PARTICLE_TYPE_INTEGER != start->type)
			|| (AS_PARTICLE_TYPE_INTEGER != end->type)) {
		cf_debug(AS_QUERY, "query_record_matches: Type mismatch %d!=%d!=%d!=%d  binname=%s index=%s",
				AS_PARTICLE_TYPE_INTEGER, start->type, end->type, as_sindex_pktype(qtr->si->imd),
				qtr->si->imd->bnames[0], qtr->si->imd->iname);
		return false;
	}
	as_integer * i = as_integer_fromval(v);
	int64_t value  = as_integer_get(i);
	if (skey->key.int_key != value) {
		cf_debug(AS_QUERY, "query_record_matches: sindex key does " 
			"not matches bin value in record. skey %ld bin value %ld", skey->key.int_key, value);
		return false;
	}

	return true;
}

static bool
query_match_string_fromval(as_query_transaction * qtr, as_val *v, as_sindex_key *skey)
{
	as_sindex_bin_data *start = &qtr->srange->start;
	as_sindex_bin_data *end   = &qtr->srange->end;

	if ((AS_PARTICLE_TYPE_STRING != as_sindex_pktype(qtr->si->imd))
			|| (AS_PARTICLE_TYPE_STRING != start->type)
			|| (AS_PARTICLE_TYPE_STRING != end->type)) {
		cf_debug(AS_QUERY, "query_record_matches: Type mismatch %d!=%d!=%d!=%d  binname=%s index=%s",
				AS_PARTICLE_TYPE_STRING, start->type, end->type, as_sindex_pktype(qtr->si->imd),
				qtr->si->imd->bnames[0], qtr->si->imd->iname);
		return false;
	}

	char * str_val = as_string_get(as_string_fromval(v));
	cf_digest str_digest;
	cf_digest_compute(str_val, strlen(str_val), &str_digest);

	if (memcmp(&str_digest, &skey->key.str_key, AS_DIGEST_KEY_SZ)) {
		cf_debug(AS_QUERY, "query_record_matches: sindex key does not matches bin value in record."
				" skey %"PRIu64" value in bin %"PRIu64"", skey->key.str_key, str_digest);
		return false;
	}
	return true;
}

// If the value matches foreach should stop iterating the 
bool 
query_match_mapkeys_foreach(const as_val * key, const as_val * val, void * udata)
{
	qtr_skey * q_s = (qtr_skey *)udata;
	if (key->type == AS_STRING) {
		// If matches return false
		return !query_match_string_fromval(q_s->qtr, (as_val *)key, q_s->skey);
	}
	else if (key->type == AS_INTEGER) {
		// If matches return false
		return !query_match_integer_fromval(q_s->qtr,(as_val *) key, q_s->skey);
	}
	return true;
}

static bool
query_match_mapvalues_foreach(const as_val * key, const as_val * val, void * udata)
{
	qtr_skey * q_s = (qtr_skey *)udata;
	if (val->type == AS_STRING) {
		// If matches return false
		return !query_match_string_fromval(q_s->qtr, (as_val *)val, q_s->skey);
	}
	else if (val->type == AS_INTEGER) {
		// If matches return false
		return !query_match_integer_fromval(q_s->qtr, (as_val *)val, q_s->skey);
	}
	return true;

}

static bool
query_match_listele_foreach(as_val * val, void * udata)
{
	qtr_skey * q_s = (qtr_skey *)udata;
	if (val->type == AS_STRING) {
		// If matches return false
		return !query_match_string_fromval(q_s->qtr, val, q_s->skey);
	}
	else if (val->type == AS_INTEGER) {
		// If matches return false
		return !query_match_integer_fromval(q_s->qtr, val, q_s->skey);
	}
	return true;
}
/*
 * Validate record based on its content and query make sure it indeed should
 * be selected. Secondary index does lazy delete for the entries for the record
 * for which data is on ssd. See sindex design doc for details. Hence it is
 * possible that it returns digest for which record may have changed. Do the
 * validation before returning the row.
 */
static bool
query_record_matches(as_query_transaction *qtr, as_storage_rd *rd, as_sindex_key * skey)
{
	// TODO: Add counters and make sure it is not a performance hit
	as_sindex_bin_data *start = &qtr->srange->start;
	as_sindex_bin_data *end   = &qtr->srange->end;

	//TODO: Make it more general to support sindex over multiple bins	
	as_bin * b = as_bin_get_by_id(rd, qtr->si->imd->binid[0]);

	if (!b) {
		cf_debug(AS_QUERY , "as_query_record_validation: "
				"Bin name %s not found ", qtr->si->imd->bnames[0]);
		// Possible bin may not be there anymore classic case of
		// bin delete.
		return false;
	}
	uint8_t type = as_bin_get_particle_type(b);

	// If the bin is of type cdt, we need to see if anyone of the value within cdt
	// matches the query.
	// This can be performance hit for big list and maps.
	as_val * res_val = NULL;
	as_val * val     = NULL;
	bool matches     = false;
	bool from_cdt    = false;
	switch (type) {
		case AS_PARTICLE_TYPE_INTEGER : {
			if ((type != as_sindex_pktype(qtr->si->imd))
			|| (type != start->type)
			|| (type != end->type)) {
				cf_debug(AS_QUERY, "query_record_matches: Type mismatch %d!=%d!=%d!=%d  binname=%s index=%s",
					type, start->type, end->type, as_sindex_pktype(qtr->si->imd),
					qtr->si->imd->bnames[0], qtr->si->imd->iname);
				matches = false;
				break;
			}

			int64_t i = as_bin_particle_integer_value(b);
			if (skey->key.int_key != i) {
				cf_debug(AS_QUERY, "query_record_matches: sindex key does "
						"not matches bin value in record. bin value %ld skey value %ld", i, skey->key.int_key);
				matches = false;
				break;
			}
			matches = true;
			break;
		}
		case AS_PARTICLE_TYPE_STRING : {
			if ((type != as_sindex_pktype(qtr->si->imd))
			|| (type != start->type)
			|| (type != end->type)) {
				cf_debug(AS_QUERY, "query_record_matches: Type mismatch %d!=%d!=%d!=%d  binname=%s index=%s",
					type, start->type, end->type, as_sindex_pktype(qtr->si->imd),
					qtr->si->imd->bnames[0], qtr->si->imd->iname);
				matches = false;
				break;
			}

			char * buf;
			uint32_t psz = as_bin_particle_string_ptr(b, &buf);
			cf_digest bin_digest;
			cf_digest_compute(buf, psz, &bin_digest);
			if (memcmp(&skey->key.str_key, &bin_digest, AS_DIGEST_KEY_SZ)) {
				cf_debug(AS_QUERY, "query_record_matches: sindex key does not matches bin value in record."
				" skey %"PRIu64" value in bin %"PRIu64"", skey->key.str_key, bin_digest);
	
				matches = false;
				break;
			}
			matches = true;
			break;
		}
		case AS_PARTICLE_TYPE_GEOJSON : {
			if ((type != as_sindex_pktype(qtr->si->imd))
			|| (type != start->type)
			|| (type != end->type)) {
				cf_debug(AS_QUERY, "as_query_record_matches: Type mismatch %d!=%d!=%d!=%d  binname=%s index=%s",
					type, start->type, end->type, as_sindex_pktype(qtr->si->imd),
					qtr->si->imd->bnames[0], qtr->si->imd->iname);
				return false;
			}

			bool iswithin =
				! qtr->ns->geo2dsphere_within_strict ||
				as_bin_particle_geojson_match(b,
											  qtr->srange->cellid,
											  qtr->srange->region);

			// We either found a valid point or a false positive.
			if (iswithin)
				cf_atomic_int_incr(&g_config.geo_region_query_points);
			else
				cf_atomic_int_incr(&g_config.geo_region_query_falsepos);

			return iswithin;
		}
		case AS_PARTICLE_TYPE_MAP : {
			val     = as_bin_particle_to_asval(b);
			res_val = as_sindex_extract_val_from_path(qtr->si->imd, val);	
			if (!res_val) {
				matches = false;
				break;
			}
			from_cdt = true;
			break;
		}
		case AS_PARTICLE_TYPE_LIST : {
			val     = as_bin_particle_to_asval(b);
			res_val = as_sindex_extract_val_from_path(qtr->si->imd, val);	
			if (!res_val) {
				matches = false;
			}
			from_cdt = true;
			break;
		}
		default: {
			break;
		}
	}
	
	if (from_cdt) {
		if (res_val->type == AS_INTEGER) {
			// Defensive check.
			if (qtr->si->imd->itype == AS_SINDEX_ITYPE_DEFAULT) {
				matches = query_match_integer_fromval(qtr, res_val, skey);
			}
			else {
				matches = false;
			}
		}
		else if (res_val->type == AS_STRING) {
			// Defensive check.
			if (qtr->si->imd->itype == AS_SINDEX_ITYPE_DEFAULT) {
				matches = query_match_string_fromval(qtr, res_val, skey);
			}
			else {
				matches = false;
			}
		}
		else if (res_val->type == AS_MAP) {
			qtr_skey q_s;
			q_s.qtr  = qtr;
			q_s.skey = skey;
			// Defensive check.
			if (qtr->si->imd->itype == AS_SINDEX_ITYPE_MAPKEYS) {
				as_map * map = as_map_fromval(res_val);
				matches = !as_map_foreach(map, query_match_mapkeys_foreach, &q_s);
			}
			else if (qtr->si->imd->itype == AS_SINDEX_ITYPE_MAPVALUES){
				as_map * map = as_map_fromval(res_val);
				matches = !as_map_foreach(map, query_match_mapvalues_foreach, &q_s);
			}
			else {
				matches = false;
			}
		}
		else if (res_val->type == AS_LIST) {
			qtr_skey q_s;
			q_s.qtr  = qtr;
			q_s.skey = skey;
	
			// Defensive check
			if (qtr->si->imd->itype == AS_SINDEX_ITYPE_LIST) {
				as_list * list = as_list_fromval(res_val);
				matches = !as_list_foreach(list, query_match_listele_foreach, &q_s);
			}
			else {
				matches = false;
			}
		}
	}

	if (val) {
		as_val_destroy(val);
	}
	return matches;
}



static int
query_io(as_query_transaction *qtr, cf_digest *dig, as_sindex_key * skey)
{
#if defined(USE_SYSTEMTAP)
	uint64_t nodeid = g_config.self_node;
#endif

	as_namespace * ns = qtr->ns;
	as_partition_reservation rsv_stack;
	as_partition_reservation * rsv = &rsv_stack;

	// We make sure while making digest list that current partition is query-able
	// Attempt the query reservation here as well. If this partition is not
	// query-able anymore then no need to return anything
	// Since we are reserving all the partitions upfront, this is a defensive check
	as_partition_id pid =  as_partition_getid(*dig);
	rsv                 = query_reserve_partition(ns, qtr, pid, rsv);
	if (!rsv) {
		return AS_QUERY_OK;
	}

	ASD_QUERY_IO_STARTING(nodeid, qtr->trid);

	as_index_ref r_ref;
	r_ref.skip_lock = false;
	int rec_rv      = as_record_get(rsv->tree, dig, &r_ref, ns);

	if (rec_rv == 0) {
		as_index *r = r_ref.r;
		// check to see this isn't an expired record waiting to die
		if (as_record_is_expired(r)) {
			as_record_done(&r_ref, ns);
			cf_debug(AS_QUERY,
					"build_response: record expired. treat as not found");
			// Not sending error message to client as per the agreement
			// that server will never send a error result code to the query client.
			goto CLEANUP;
		}
		// make sure it's brought in from storage if necessary
		as_storage_rd rd;
		as_storage_record_open(ns, r, &rd, &r->key);
		qtr->n_read_success += 1;
		rd.n_bins = as_bin_get_n_bins(r, &rd);

		// Note: This array must stay in scope until the response
		//       for this record has been built, since in the get
		//       data w/ record on device case, it's copied by
		//       reference directly into the record descriptor!
		as_bin stack_bins[rd.ns->storage_data_in_memory ? 0 : rd.n_bins];

		// Figure out which bins you want - for now, all
		rd.bins   = as_bin_get_all(r, &rd, stack_bins);
		rd.n_bins = as_bin_inuse_count(&rd);
		// Call Back
		if (!query_record_matches(qtr, &rd, skey)) {
			as_storage_record_close(r, &rd);
			as_record_done(&r_ref, ns);
			query_release_partition(qtr, rsv);
			cf_atomic64_incr(&g_config.query_false_positives);
			ASD_QUERY_IO_NOTMATCH(nodeid, qtr->trid);
			return AS_QUERY_OK;
		}

		int ret = query_add_response(qtr, &r_ref, &rd);
		if (ret != 0) {
			as_storage_record_close(r, &rd);
			as_record_done(&r_ref, ns);
			qtr_set_err(qtr, AS_PROTO_RESULT_FAIL_QUERY_CBERROR, __FILE__, __LINE__);
			query_release_partition(qtr, rsv);
			ASD_QUERY_IO_ERROR(nodeid, qtr->trid);
			return AS_QUERY_ERR;
		}
		as_storage_record_close(r, &rd);
		as_record_done(&r_ref, ns);
	} else {
		// What do we do about empty records?
		// 1. Should gin up an empty record
		// 2. Current error is returned back to the client.
		cf_detail(AS_QUERY, "query_generator: "
				"as_record_get returned %d : key %"PRIx64, rec_rv,
				*(uint64_t *)dig);
	}
CLEANUP :
	query_release_partition(qtr, rsv);

	ASD_QUERY_IO_FINISHED(nodeid, qtr->trid);

	return AS_QUERY_OK;
}
// **************************************************************************************************

/*
 * Query Aggregation Request Workhorse Function
 */
// **************************************************************************************************
static int
query_add_val_response(void *void_qtr, const as_val *val, bool success)
{
	as_query_transaction *qtr = (as_query_transaction *)void_qtr;
	if (!qtr) {
		return AS_QUERY_ERR;
	}
	uint32_t msg_sz        = 0;
	as_val_tobuf(val, NULL, &msg_sz);
	if (0 == msg_sz) {
		cf_warning(AS_PROTO, "particle to buf: could not copy data!");
	}


	int ret = 0;

	pthread_mutex_lock(&qtr->buf_mutex);
	cf_buf_builder *bb_r = qtr->bb_r;
	if (bb_r == NULL) {
		// Assert that query is aborted if bb_r is found to be null
		pthread_mutex_unlock(&qtr->buf_mutex);
		return AS_QUERY_ERR;
	}

	if (msg_sz > (bb_r->alloc_sz - bb_r->used_sz) && bb_r->used_sz != 0) {
		query_netio(qtr);
	}

	ret = as_msg_make_val_response_bufbuilder(val, &qtr->bb_r, msg_sz, success);
	if (ret != 0) {
		cf_warning(AS_QUERY, "Weird there is space but still the packing failed "
				"available = %d msg size = %d",
				bb_r->alloc_sz - bb_r->used_sz, msg_sz);
	}
	cf_atomic64_incr(&qtr->n_result_records);
	pthread_mutex_unlock(&qtr->buf_mutex);
	return ret;
}



static void
query_add_result(char *res, as_query_transaction *qtr, bool success)
{
	const as_val * v = (as_val *) as_string_new (res, false);
	query_add_val_response((void *) qtr, v, success);
	as_val_destroy(v);
}


static int
query_process_aggreq(query_work *qagg)
{
	as_query_transaction *qtr = qagg->qtr;
	if (!qtr) {
		return AS_QUERY_ERR;
	}           

	if (!cf_ll_size(qagg->recl)) {
		return AS_QUERY_ERR;
	}

	as_result   *res = as_result_new();
	int ret          = as_aggr_process(qtr->ns, &qtr->agg_call, qagg->recl, (void *)qtr, res);

	if (ret != 0) {
        char *rs = as_module_err_string(ret);
        if (res->value != NULL) {
            as_string * lua_s   = as_string_fromval(res->value);
            char *      lua_err  = (char *) as_string_tostring(lua_s); 
            if (lua_err != NULL) {
                int l_rs_len = strlen(rs);
                rs = cf_realloc(rs,l_rs_len + strlen(lua_err) + 4);
                sprintf(&rs[l_rs_len]," : %s",lua_err);
            }
        }
        query_add_result(rs, qtr, false);
        cf_free(rs);
	}
    as_result_destroy(res);
	return ret;
}
// **************************************************************************************************


/*
 * Aggregation HOOKS
 */
// **************************************************************************************************
as_stream_status
agg_ostream_write(void *udata, as_val *v)
{
	as_query_transaction *qtr = (as_query_transaction *)udata;
	if (!v) {
		return AS_STREAM_OK;
	}
	int ret = AS_STREAM_OK;
	if (query_add_val_response((void *)qtr, v, true)) {
		ret = AS_STREAM_ERR;
	}
	as_val_destroy(v);
	return ret;
}

static as_partition_reservation *
agg_reserve_partition(void *udata, as_namespace *ns, as_partition_id pid, as_partition_reservation *rsv)
{
	return query_reserve_partition(ns, (as_query_transaction *)udata, pid, rsv);
}

static void
agg_release_partition(void *udata, as_partition_reservation *rsv)
{
	query_release_partition((as_query_transaction *)udata, rsv);
}

static void
agg_set_error(void * udata, int err)
{
	qtr_set_err((as_query_transaction *)udata, AS_PROTO_RESULT_FAIL_QUERY_CBERROR, __FILE__, __LINE__);
}

// true if matches
static bool
agg_record_matches(void *udata, udf_record *urecord, void *key_data)
{
	as_query_transaction * qtr = (as_query_transaction*)udata;
	as_sindex_key *skey        = (void *)key_data;
	qtr->n_read_success++;
	if (query_record_matches(qtr, urecord->rd, skey) == false) {
		cf_atomic64_incr(&g_config.query_false_positives); // PUT IT INSIDE PRE_CHECK
		return false;
	}
	return true;
}

const as_aggr_hooks query_aggr_hooks = {
	.ostream_write = agg_ostream_write,
	.set_error     = agg_set_error,
	.ptn_reserve   = agg_reserve_partition,
	.ptn_release   = agg_release_partition,
	.pre_check     = agg_record_matches
};
// **************************************************************************************************





/*
 * Query Request UDF functions
 */
// **************************************************************************************************
// NB: Caller holds a write hash lock _BE_CAREFUL_ if you intend to take
// lock inside this function
int
query_udf_bg_tr_complete(as_transaction *tr, int retcode)
{
	as_query_transaction *qtr = (as_query_transaction *)tr->udata.req_udata;
	if (!qtr) {
		cf_warning(AS_QUERY, "Complete called with invalid job id");
		return AS_QUERY_ERR;
	}
	cf_detail(AS_QUERY, "UDF: Internal transaction remaining %d, total txn processing time %"PRIu64"",
				cf_atomic32_get(qtr->n_udf_tr_queued),
				(cf_getns() - tr->start_time) / 1000000);
	qtr_finish_work(qtr, &qtr->n_udf_tr_queued, __FILE__, __LINE__, true);
	return AS_QUERY_OK;
}

// Creates a internal transaction for per record UDF execution triggered
// from inside generator. The generator could be scan job generating digest
// or query generating digest.
int
query_udf_bg_tr_start(as_query_transaction *qtr, cf_digest *keyd)
{
	tr_create_data d;

	d.digest   = *keyd;
	d.ns       = qtr->ns;
	d.set[0]   = 0;   // What set ??
	d.call     = &qtr->call;
	d.msg_type = AS_MSG_INFO2_WRITE;
	d.fd_h     = NULL;
	d.trid     = 0;

	as_transaction tr;

	if (as_transaction_create_internal(&tr, &d)) {
		qtr_set_err(qtr, AS_PROTO_RESULT_FAIL_QUERY_CBERROR, __FILE__, __LINE__);
		return AS_QUERY_OK;
	}

	tr.udata.req_cb     = query_udf_bg_tr_complete;
	tr.udata.req_udata  = qtr;
	tr.udata.req_type   = UDF_QUERY_REQUEST;
	
	qtr_reserve(qtr, __FILE__, __LINE__);
	cf_atomic32_incr(&qtr->n_udf_tr_queued);
	// Reset start time
	tr.start_time = cf_getns();
	thr_tsvc_enqueue(&tr);
	return AS_QUERY_OK;
}

static int
query_process_udfreq(query_work *qudf)
{
	int ret               = AS_QUERY_OK;
	cf_ll_element  * ele  = NULL;
	cf_ll_iterator * iter = NULL;
	as_query_transaction *qtr = qudf->qtr;
	if (!qtr)           return AS_QUERY_ERR;
	cf_detail(AS_QUERY, "Performing UDF");
	iter                  = cf_ll_getIterator(qudf->recl, true /*forward*/);
	if (!iter) {
		ret              = AS_QUERY_ERR;
		qtr_set_err(qtr, AS_SINDEX_ERR_NO_MEMORY, __FILE__, __LINE__);
		goto Cleanup;
	}

	while ((ele = cf_ll_getNext(iter))) {
		as_index_keys_ll_element * node;
		node                         = (as_index_keys_ll_element *) ele;
		as_index_keys_arr * keys_arr  = node->keys_arr;
		if (!keys_arr) {
			continue;
		}
		node->keys_arr   =  NULL;

		for (int i = 0; i < keys_arr->num; i++) {

			while (cf_atomic32_get(qtr->n_udf_tr_queued) >= (AS_QUERY_MAX_UDF_TRANSACTIONS * (qtr->priority / 10 + 1))) {
				usleep(g_config.query_sleep_us);
				query_check_timeout(qtr);
				if (qtr_failed(qtr)) {
					ret = AS_QUERY_ERR;
					goto Cleanup;
				}
			}

			if (AS_QUERY_ERR == query_udf_bg_tr_start(qtr, &keys_arr->pindex_digs[i])) {
				as_index_keys_release_arr_to_queue(keys_arr);
				ret = AS_QUERY_ERR;
				goto Cleanup;
			}
		}
		as_index_keys_release_arr_to_queue(keys_arr);
	}
Cleanup:
	if (iter) {
		cf_ll_releaseIterator(iter);
		iter = NULL;
	}
	return ret;
}
// **************************************************************************************************




static int
query_process_ioreq(query_work *qio)
{

#if defined(USE_SYSTEMTAP)
	uint64_t nodeid = g_config.self_node;
#endif

	as_query_transaction *qtr = qio->qtr;
	if (!qtr) {
		return AS_QUERY_ERR;
	}

	ASD_QUERY_IOREQ_STARTING(nodeid, qtr->trid);

	cf_ll_element * ele   = NULL;
	cf_ll_iterator * iter = NULL;

	cf_detail(AS_QUERY, "Performing IO");
	uint64_t time_ns      = 0;
	if (g_config.query_enable_histogram || qtr->si->enable_histogram) {
		time_ns = cf_getns();
	}
	iter                  = cf_ll_getIterator(qio->recl, true /*forward*/);
	if (!iter) {
		cf_crash(AS_QUERY, "Cannot allocate iterator... out of memory !!");
	}

	while ((ele = cf_ll_getNext(iter))) {
		as_index_keys_ll_element * node;
		node                       = (as_index_keys_ll_element *) ele;
		as_index_keys_arr *keys_arr = node->keys_arr;
		if (!keys_arr) {
			continue;
		}
		node->keys_arr     = NULL;
		for (int i = 0; i < keys_arr->num; i++) {
			if (AS_QUERY_OK != query_io(qtr, &keys_arr->pindex_digs[i], &keys_arr->sindex_keys[i])) {
				as_index_keys_release_arr_to_queue(keys_arr);
				goto Cleanup;
			}

			if (cf_atomic64_get(qtr->n_result_records) % qtr->priority == 0)
			{
				usleep(g_config.query_sleep_us);
				query_check_timeout(qtr);
				if (qtr_failed(qtr)) {
					as_index_keys_release_arr_to_queue(keys_arr);
					goto Cleanup;
				}
			}
		}
		as_index_keys_release_arr_to_queue(keys_arr);
	}
Cleanup:

	if (iter) {
		cf_ll_releaseIterator(iter);
		iter = NULL;
	}
	QUERY_HIST_INSERT_DATA_POINT(query_batch_io_hist, time_ns);
	SINDEX_HIST_INSERT_DATA_POINT(qtr->si, query_batch_io, time_ns);

	ASD_QUERY_IOREQ_FINISHED(nodeid, qtr->trid);
	
	return AS_QUERY_OK;
}

// **************************************************************************************************


/*
 * Query Request Processing
 */
// **************************************************************************************************
static int
qwork_process(query_work *qworkp)
{
	QUERY_HIST_INSERT_DATA_POINT(query_batch_io_q_wait_hist, qworkp->queued_time_ns);
	cf_detail(AS_QUERY, "Processing Request %d", qworkp->type);
	if (qtr_failed(qworkp->qtr)) {
		return AS_QUERY_ERR;
	}
	int ret = AS_QUERY_OK;
	switch (qworkp->type) {
		case QUERY_WORK_TYPE_LOOKUP:
			ret = query_process_ioreq(qworkp);
			break;
		case QUERY_WORK_TYPE_UDF_BG: // Does it need different call ??
			ret = query_process_udfreq(qworkp);
			break;
		case QUERY_WORK_TYPE_AGG:
			ret = query_process_aggreq(qworkp);
			break;
		default:
			cf_warning(AS_QUERY, "Unsupported query type %d.. Dropping it", qworkp->type);
			break;
	}
	return ret;
}

static void
qwork_setup(query_work *qworkp, as_query_transaction *qtr)
{
	qtr_reserve(qtr, __FILE__, __LINE__);
	qworkp->qtr               = qtr;
	qworkp->recl              = qtr->qctx.recl;
	qtr->qctx.recl            = NULL;
	qworkp->queued_time_ns    = cf_getns();
	qtr->n_digests          += qtr->qctx.n_bdigs;
	qtr->qctx.n_bdigs        = 0;

	switch (qtr->job_type) {
		case QUERY_TYPE_LOOKUP:
			qworkp->type          = QUERY_WORK_TYPE_LOOKUP;
			break;
		case QUERY_TYPE_AGGR:
			qworkp->type          = QUERY_WORK_TYPE_AGG;
			break;
		case QUERY_TYPE_UDF_BG:
			qworkp->type          = QUERY_WORK_TYPE_UDF_BG;
			break;
		default:
			cf_crash(AS_QUERY, "Unknown Query Type !!");
	}
}

static void
qwork_teardown(query_work *qworkp)
{
	if (qworkp->recl) {
		cf_ll_reduce(qworkp->recl, true /*forward*/, as_index_keys_ll_reduce_fn, NULL);
		cf_free(qworkp->recl);
		qworkp->recl = NULL;
	} 
	qtr_release(qworkp->qtr, __FILE__, __LINE__);
	qworkp->qtr = NULL;
}
// **************************************************************************************************


void *
qwork_th(void *q_to_wait_on)
{
	unsigned int         thread_id = cf_atomic32_incr(&g_query_worker_threadcnt);
	cf_detail(AS_QUERY, "Created Query Worker Thread %d", thread_id);
	query_work   * qworkp     = NULL;
	int                  ret       = AS_QUERY_OK;

	while (1) {
		// Kill self if thread id is greater than that of number of configured
		// Config change should be flag for quick check
		if (thread_id > g_config.query_worker_threads) {
			pthread_rwlock_rdlock(&g_query_lock);
			if (thread_id > g_config.query_worker_threads) {
				cf_atomic32_decr(&g_query_worker_threadcnt);
				pthread_rwlock_unlock(&g_query_lock);
				cf_detail(AS_QUERY, "Query Worker thread %d exited", thread_id);
				return NULL;
			}
			pthread_rwlock_unlock(&g_query_lock);
		}
		if (cf_queue_pop(g_query_work_queue, &qworkp, CF_QUEUE_FOREVER) != 0) {
			cf_crash(AS_QUERY, "Failed to pop from Query worker queue.");
		}
		cf_detail(AS_QUERY, "Popped I/O work [%p,%p]", qworkp, qworkp->qtr);

		ret = qwork_process(qworkp);

		as_query_transaction *qtr = qworkp->qtr;
		if ((ret != AS_QUERY_OK) && !qtr_failed(qtr)) {
			cf_warning(AS_QUERY, "Request processing failed but query is not qtr_failed .... ret %d", ret);
		}
		qtr_finish_work(qtr, &qtr->n_qwork_active, __FILE__, __LINE__, false);
		qwork_teardown(qworkp);
		qwork_poolrelease(qworkp);
	}

	return NULL;
}

/*
 * Query Generator
 */
// **************************************************************************************************
/*
 * Function query_get_nextbatch
 *
 * Notes-
 *		Function generates the next batch of digest list after looking up
 * 		secondary index tree. The function populates qctx->recl with the
 * 		digest list.
 *
 * Returns
 * 		AS_QUERY_OK:  If the batch is full qctx->n_bdigs == qctx->bsize. The caller
 *  		   then processes the batch and reset the qctx->recl and qctx->n_bdigs.
 *
 * 		AS_QUERY_CONTINUE:  If the caller should continue calling this function.
 *
 * 		AS_QUERY_ERR: In case of error
 */
int
query_get_nextbatch(as_query_transaction *qtr)
{
	int              ret     = AS_QUERY_OK;
	as_sindex       *si      = qtr->si;
	as_sindex_qctx  *qctx    = &qtr->qctx;
	uint64_t         time_ns = 0;
	if (g_config.query_enable_histogram
		|| qtr->si->enable_histogram) {
		time_ns = cf_getns();
	}

	as_sindex_range *srange	 = &qtr->srange[qctx->range_index];

	if (qctx->pimd_idx == -1) {
		if (!srange->isrange) {
			qctx->pimd_idx	 = ai_btree_key_hash_from_sbin(si->imd, &srange->start);
		} else {
			qctx->pimd_idx	 = 0;
		}
	}

	if (!qctx->recl) {
		qctx->recl = cf_malloc(sizeof(cf_ll));
		if (!qctx->recl) {
			cf_crash(AS_QUERY, "Allocation Error in Query !!");
		}
		cf_ll_init(qctx->recl, as_index_keys_ll_destroy_fn, false /*no lock*/);
		qctx->n_bdigs        = 0;
	} else {
		// Following condition may be true if the
		// query has moved from short query pool to
		// long running query pool
		if (qctx->n_bdigs >= qctx->bsize)
			return ret;
	}

	// Query Aerospike Index
	int      qret            = as_sindex_query(qtr->si, srange, &qtr->qctx);
	cf_detail(AS_QUERY, "start %ld end %ld @ %d pimd found %d", srange->start.u.i64, srange->end.u.i64, qctx->pimd_idx, qctx->n_bdigs);

	qctx->new_ibtr           = false;
	if (qret < 0) { // [AS_SINDEX_OK, AS_SINDEX_CONTINUE] -> OK
		qtr_set_err(qtr, as_sindex_err_to_clienterr(qret, __FILE__, __LINE__), __FILE__, __LINE__);	
		ret = AS_QUERY_ERR;
		goto batchout;
	}

	if (time_ns) {
		if (g_config.query_enable_histogram) {
			qtr->querying_ai_time_ns += cf_getns() - time_ns;
		} else if (qtr->si->enable_histogram) {
			SINDEX_HIST_INSERT_DATA_POINT(qtr->si, query_batch_lookup, time_ns);
		}
	}
	if (qctx->n_bdigs < qctx->bsize) {
		qctx->new_ibtr       = true;
		qctx->nbtr_done      = false;
		qctx->pimd_idx++;
		cf_detail(AS_QUERY, "All the Data finished moving to next tree %d", qctx->pimd_idx);
		if (!srange->isrange) {
			qtr->result_code = AS_PROTO_RESULT_OK;
			ret              = AS_QUERY_DONE;
			goto batchout;
		}
		if (qctx->pimd_idx == si->imd->nprts) {

			// Geospatial queries need to search multiple ranges.  The
			// srange object is a vector of MAX_REGION_CELLS elements.
			// We iterate over ranges until we encounter an empty
			// srange (num_binval == 0).
			//
			if (qctx->range_index == (MAX_REGION_CELLS - 1) ||
				qtr->srange[qctx->range_index+1].num_binval == 0) {
				qtr->result_code = AS_PROTO_RESULT_OK;
				ret              = AS_QUERY_DONE;
				goto batchout;
			}
			qctx->range_index++;
			qctx->pimd_idx = -1;
		}
		ret = AS_QUERY_CONTINUE;
		goto batchout;
	}
batchout:
	return ret;
}


/*
 * Phase II setup just after the generator picks up query for
 * the first time
 */
static int
query_run_setup(as_query_transaction *qtr)
{

#if defined(USE_SYSTEMTAP)
	uint64_t nodeid = g_config.self_node;
#endif

	QUERY_HIST_INSERT_DATA_POINT(query_query_q_wait_hist, qtr->start_time);
	cf_atomic64_set(&qtr->n_result_records, 0);
	qtr->track               = false;
	qtr->querying_ai_time_ns = 0;
	qtr->n_io_outstanding    = 0;
	qtr->netio_push_seq      = 0;
	qtr->netio_pop_seq       = 1;
	qtr->blocking            = false;
	pthread_mutex_init(&qtr->buf_mutex, NULL);

	// Aerospike Index object initialization
	qtr->result_code              = AS_PROTO_RESULT_OK;
	
	// Initialize qctx
	// start with the threshold value
	qtr->qctx.bsize               = g_config.query_threshold;
	qtr->qctx.new_ibtr            = true;
	qtr->qctx.nbtr_done           = false;
	qtr->qctx.pimd_idx            = -1;
	qtr->qctx.recl                = NULL;
	qtr->qctx.n_bdigs             = 0;
	qtr->qctx.range_index         = 0;
	qtr->qctx.partitions_pre_reserved = g_config.partitions_pre_reserved;
	qtr->qctx.bkey                = &qtr->bkey;
	init_ai_obj(qtr->qctx.bkey);
	bzero(&qtr->qctx.bdig, sizeof(cf_digest));
	// Populate all the paritions for which this partition is query-able
	as_query_pre_reserve_partitions(qtr);

	qtr->priority                 = g_config.query_priority;
	qtr->bb_r                     = bb_poolrequest();
	cf_buf_builder_reserve(&qtr->bb_r, 8, NULL);

	qtr_set_running(qtr);
	cf_atomic64_incr(&g_config.query_short_reqs);
	cf_atomic32_incr(&g_query_short_running);

	// This needs to be distant from the initialization of nodeid to
	// workaround a lame systemtap/compiler interaction.
	ASD_QUERY_INIT(nodeid, qtr->trid);

	return AS_QUERY_OK;
}

static int
query_qtr_enqueue(as_query_transaction *qtr, bool is_requeue)
{
	uint64_t limit  = 0;
	uint32_t size   = 0;
	cf_queue    * q;
	cf_atomic64 * queue_full_err;
	if (qtr->short_running) {
		limit          = g_config.query_short_q_max_size;
		size           = cf_atomic32_get(g_query_short_running);
		q              = g_query_short_queue;
		queue_full_err = &g_config.query_short_queue_full;
	}
	else {
		limit          = g_config.query_long_q_max_size;
		size           = cf_atomic32_get(g_query_long_running);
		q              = g_query_long_queue;
		queue_full_err = &g_config.query_long_queue_full;
	}

	// Allow requeue without limit check, to cover for dynamic
	// config change while query
	if (!is_requeue && (size > limit)) {
		cf_atomic64_incr(queue_full_err);
		return AS_QUERY_ERR;
	} else if (cf_queue_push(q, &qtr) != CF_QUEUE_OK) {
		cf_crash(AS_QUERY, "Failed to push into Query Queue !!");
	} else {
		cf_detail(AS_QUERY, "Logged query ");
	}
	
	return AS_QUERY_OK;
}

int 
query_requeue(as_query_transaction *qtr)
{
	int ret = AS_QUERY_OK;
	if (query_qtr_enqueue(qtr, true) != 0) {
		cf_warning(AS_QUERY, "Queuing Error... continue!!");
		qtr_set_err(qtr, AS_PROTO_RESULT_FAIL_QUERY_QUEUEFULL, __FILE__, __LINE__);	
		ret = AS_QUERY_ERR;
	} else {
		cf_detail(AS_QUERY, "Query Queued Due to Network");
		ret = AS_QUERY_OK;
	}
	return ret;
}

static void
qtr_finish_work(as_query_transaction *qtr, cf_atomic32 *stat, char *fname, int lineno, bool release)
{
	qtr_lock(qtr);
	uint32_t val = cf_atomic32_decr(stat);
	if ((val == 0) && qtr->do_requeue) {
		query_requeue(qtr);
		cf_detail(AS_QUERY, "(%s:%d) Job Requeued %p", fname, lineno, qtr);
		qtr->do_requeue = false;
	}
	qtr_unlock(qtr);
	if (release) {
		qtr_release(qtr, fname, lineno);
	}
}

//
// 0: Successfully requeued
// -1: Query Err
// 1: Not requeued continue 
// 2: Query finished
//
static int 
query_qtr_check_and_requeue(as_query_transaction *qtr)
{
	bool do_enqueue = false;
	// Step 1: If the query batch is done then wait for number of outstanding qwork to
	// finish. This may slow down query responses get the better model
	if (qtr_finished(qtr)) {
		if ((cf_atomic32_get(qtr->n_qwork_active) == 0) 
				&& (cf_atomic32_get(qtr->n_io_outstanding) == 0)
				&& (cf_atomic32_get(qtr->n_udf_tr_queued) == 0)) {
			cf_detail(AS_QUERY, "Request is finished");
			return AS_QUERY_DONE;
		} 
		do_enqueue = true;
		cf_detail(AS_QUERY, "Request not finished qwork(%d) io(%d)", cf_atomic32_get(qtr->n_qwork_active), cf_atomic32_get(qtr->n_io_outstanding));
	}

	// Step 2: Client is slow requeue
	if (query_netio_wait(qtr) != AS_QUERY_OK) {
		do_enqueue = true;
	}

	// Step 3: Check to see if this is long running query. This is determined by
	// checking number of records read. Please note that it makes sure the false
	// entries in secondary index does not effect this decision. All short running
	// queries perform I/O in the batch thread context.
	if ((cf_atomic64_get(qtr->n_result_records) >= g_config.query_threshold)
			&& qtr->short_running) {
		qtr->short_running       = false;
		// Change batch size to the long running job batch size value
		qtr->qctx.bsize          = g_config.query_bsize;
		cf_atomic32_decr(&g_query_short_running);
		cf_atomic32_incr(&g_query_long_running);
		cf_atomic64_incr(&g_config.query_long_reqs);
		cf_atomic64_decr(&g_config.query_short_reqs);
		cf_detail(AS_QUERY, "Query Queued Into Long running thread pool %ld %d", cf_atomic64_get(qtr->n_result_records), qtr->short_running);
		do_enqueue = true;
	}

	if (do_enqueue) {
		int ret = AS_QUERY_OK;
		qtr_lock(qtr);
		if ((cf_atomic32_get(qtr->n_qwork_active) != 0)
				|| (cf_atomic32_get(qtr->n_io_outstanding) != 0)
				|| (cf_atomic32_get(qtr->n_udf_tr_queued) != 0)) {
			cf_detail(AS_QUERY, "Job Setup for Requeue %p", qtr);

			// Release of one of the above will perform requeue... look for
			// qtr_finish_work();
			qtr->do_requeue = true;
			ret = AS_QUERY_OK;
		} else {
			ret = query_requeue(qtr);	
		}
		qtr_unlock(qtr);
		return ret;
	}

	return AS_QUERY_CONTINUE;
}
static bool
query_process_inline(as_query_transaction *qtr)
{
	if (   g_config.query_req_in_query_thread
		|| (cf_atomic32_get((qtr)->n_qwork_active) > g_config.query_req_max_inflight)
		|| (qtr && qtr->short_running)
		|| (qtr && qtr_finished(qtr))) { 
		return true;
	}
	else {
		return false;
	}
}
/* 
 * Process the query work either inilne or pass it on to the 
 * worker thread
 *
 * Returns
 *     -1 : Fail
 *     0  : Success
 */
static int 
qtr_process(as_query_transaction *qtr)
{
	int ret = AS_QUERY_OK;
	if (query_process_inline(qtr)) {

		query_work qwork;
		qwork_setup(&qwork, qtr);

		ret = qwork_process(&qwork);

		qwork_teardown(&qwork);
		return ret;

	} else {
		query_work *qworkp = qwork_poolrequest();
		if (!qworkp) {
			cf_warning(AS_QUERY, "Could not allocate query "
					"request structure .. out of memory .. Aborting !!!");
			ret = AS_QUERY_ERR;
		}
		// Successfully queued
		cf_atomic32_incr(&qtr->n_qwork_active);
		qwork_setup(qworkp, qtr);

		if (cf_queue_push(g_query_work_queue, &qworkp)) {
			cf_crash(AS_QUERY, "Push into Query Work Queue fail ... !!!");
		}

	}
	return AS_QUERY_OK;
}

static int
query_check_bound(as_query_transaction *qtr)
{
	if (cf_atomic64_get(qtr->n_result_records) > g_config.query_rec_count_bound) {
		return AS_QUERY_ERR;
	}
	return AS_QUERY_OK;
}
/*
 * Function query_generator
 *
 * Does the following
 * 1. Calls the sindex layer for fetching digest list
 * 2. If short running query performs I/O inline and for long running query
 *    queues it up for work threads to execute.
 * 3. If the query is short_running and has hit threshold. Requeue it for
 *    long running generator threads
 *
 * Returns -
 * 		Nothing, sets the qtr status accordingly
 */
static void
query_generator(as_query_transaction *qtr)
{
#if defined(USE_SYSTEMTAP)
	uint64_t nodeid = g_config.self_node;
	uint64_t trid = qtr->trid;
	size_t nrecs = 0;
#endif

	// Query can get requeue for many different reason. Check if it is 
	// already started before indulging in act to setting it up for run
	if (!qtr_started(qtr)) {
		query_run_setup(qtr);
	}

	int loop = 0;
	while (true) {

		// Step 1: Check for requeue
		int ret = query_qtr_check_and_requeue(qtr);
		if (ret == AS_QUERY_ERR) {
			cf_warning(AS_QUERY, "Unexpected requeue failure .. shutdown connection.. abort!!");
			qtr_set_abort(qtr, AS_PROTO_RESULT_FAIL_QUERY_NETIO_ERR, __FILE__, __LINE__);
			break;
		} else if (ret == AS_QUERY_DONE) {
			break;
		} else if (ret == AS_QUERY_OK) {
			return;
		}
		// Step 2: Check for timeout
		query_check_timeout(qtr);
		if (qtr_failed(qtr)) {
			qtr_set_err(qtr, AS_PROTO_RESULT_FAIL_QUERY_TIMEOUT, __FILE__, __LINE__);
			continue;
		}
		// Step 3: Conditionally track
		if (hash_track_qtr(qtr)) {
			qtr_set_err(qtr, AS_PROTO_RESULT_FAIL_QUERY_DUPLICATE, __FILE__, __LINE__);
			continue;
		}

		// Step 4: If needs user based abort
		if (query_check_bound(qtr)) {
			qtr_set_err(qtr, AS_PROTO_RESULT_FAIL_QUERY_USERABORT, __FILE__, __LINE__);
			continue;
		}

		// Step 5: Get Next Batch
		loop++;
		int qret    = query_get_nextbatch(qtr);

		cf_detail(AS_QUERY, "Loop=%d, Selected=%d, ret=%d", loop, qtr->qctx.n_bdigs, qret);
		switch (qret) {
			case  AS_QUERY_OK:
			case  AS_QUERY_DONE:
				break;
			case  AS_QUERY_ERR:
				continue;
			case  AS_QUERY_CONTINUE:
				continue;
			default:
				cf_warning(AS_QUERY, "Unexpected return type");
				continue;
		}

		if (qret == AS_QUERY_DONE) {
			// In case all physical tree is done return. if not range loop
			// till less than batch size results are returned
#if defined(USE_SYSTEMTAP)
			nrecs = qtr->n_result_records;
#endif
			qtr_set_done(qtr, AS_PROTO_RESULT_OK, __FILE__, __LINE__);
		}

		// Step 6: Prepare Query Request either to process inline or for
		//         queueing up for offline processing
		if (qtr_process(qtr)) {
			qtr_set_err(qtr, AS_PROTO_RESULT_FAIL_QUERY_CBERROR, __FILE__, __LINE__);	
			continue;
		}
	}

	if (!qtr_is_abort(qtr)) {
		// Send the fin packet in it is NOT a shutdown
		query_send_fin(qtr);
	} 
	// deleting it from the global hash.
	hash_delete_qtr(qtr);
	qtr_release(qtr, __FILE__, __LINE__);
	ASD_QUERY_DONE(nodeid, trid, nrecs);
}

/*
 * Function as_query_worker
 *
 * Notes -
 * 		Process one queue's Query requests.
 * 			- Immediately fail if query has timed out
 * 			- Maximum queries that can be served is number of threads
 *
 * 		Releases the qtr, which will call as_query_trasaction_done
 *
 * Synchronization -
 * 		Takes a global query lock while
 */
void*
query_th(void* q_to_wait_on)
{
	cf_queue *           query_queue = (cf_queue*)q_to_wait_on;
	unsigned int         thread_id    = cf_atomic32_incr(&g_query_threadcnt);
	cf_detail(AS_QUERY, "Query Thread Created %d");
	as_query_transaction *qtr         = NULL;

	while (1) {
		// Kill self if thread id is greater than that of number of configured
		// thread
		if (thread_id > g_config.query_threads) {
			pthread_rwlock_rdlock(&g_query_lock);
			if (thread_id > g_config.query_threads) {
				cf_atomic32_decr(&g_query_threadcnt);
				pthread_rwlock_unlock(&g_query_lock);
				cf_detail(AS_QUERY, "Query thread %d exited", thread_id);
				return NULL;
			}
			pthread_rwlock_unlock(&g_query_lock);
		}
		if (cf_queue_pop(query_queue, &qtr, CF_QUEUE_FOREVER) != 0) {
			cf_crash(AS_QUERY, "Failed to pop from Query worker queue.");
		}

		query_generator(qtr);
	}
	return AS_QUERY_OK;
}

/*
 * Parse the UDF OP type to find what type of UDF this is or otherwise not even 
 * UDF
 */
query_type
query_get_type(as_transaction* tr)
{
	as_msg_field *filename_f = as_msg_field_get(&tr->msgp->msg,
			AS_MSG_FIELD_TYPE_UDF_FILENAME);

	if (! filename_f && ! tr->udata.req_udata) {
		return QUERY_TYPE_LOOKUP;
	}

	as_msg_field *udf_op_f = as_msg_field_get(&tr->msgp->msg,
			AS_MSG_FIELD_TYPE_UDF_OP);

	if (udf_op_f && *udf_op_f->data == (uint8_t)AS_UDF_OP_AGGREGATE) {
		return QUERY_TYPE_AGGR;
	}

	if (tr->udata.req_udata || (udf_op_f &&
			*udf_op_f->data == (uint8_t)AS_UDF_OP_BACKGROUND)) {
		return QUERY_TYPE_UDF_BG;
	}
/*
	if (tr->udata.req_udata || (udf_op_f &&
			*udf_op_f->data == (uint8_t)AS_UDF_OP_FOREGROUND)) {
		return QUERY_TYPE_UDF_FG;
	}
*/
	return QUERY_TYPE_UNKNOWN;
}

/*
 * Function aggr_query_init
 */
int
aggr_query_init(as_aggr_call * call, as_msg *msg, as_query_transaction *qtr) 
{
	if (udf_rw_call_init_from_msg((udf_call *)call, msg))
		return AS_QUERY_ERR;
	
	call->aggr_hooks    = &query_aggr_hooks;
	return AS_QUERY_OK;
}


int
udf_query_init(udf_call *call, as_transaction *tr)
{
	if (udf_rw_call_init_from_msg(call, &tr->msgp->msg)) {
		return -1;
	}
	call->tr = tr;
	return 0;
}

static int
query_setup_udf_call(as_query_transaction *qtr, as_transaction *tr)
{
	switch (qtr->job_type) {
		case QUERY_TYPE_LOOKUP:
			cf_atomic64_incr(&g_config.n_lookup);
			break;
		case QUERY_TYPE_AGGR:
			if (aggr_query_init(&qtr->agg_call, &tr->msgp->msg, qtr) != AS_QUERY_OK) {
				tr->result_code = AS_PROTO_RESULT_FAIL_PARAMETER;
				return AS_QUERY_ERR;
			}
			cf_atomic64_incr(&g_config.n_aggregation);
			break;
		case QUERY_TYPE_UDF_BG:
			if (udf_query_init(&qtr->call, tr) != AS_QUERY_OK) {
				tr->result_code = AS_PROTO_RESULT_FAIL_PARAMETER;
				return AS_QUERY_ERR;
			} 
			break;
		default:
			cf_crash(AS_QUERY, "Invalid QUERY TYPE %d !!!", qtr->job_type);	
			break;
	}
	return AS_QUERY_OK;
}

static void
query_setup_fd(as_query_transaction *qtr, as_transaction *tr)
{
	switch (qtr->job_type) {
		case QUERY_TYPE_LOOKUP:
		case QUERY_TYPE_AGGR:     
			qtr->fd_h                = tr->proto_fd_h;
			qtr->fd_h->fh_info      |= FH_INFO_DONOT_REAP;
			break;
		case QUERY_TYPE_UDF_BG:
			qtr->fd_h  = NULL;
			break;
		default:
			cf_crash(AS_QUERY, "Invalid QUERY TYPE %d !!!", qtr->job_type);	
			break;
	}
}
/*
 * Phase I query setup which happens just before query is queued for generator
 * Populates valid qtrp in case of success and NULL in case of failure. 
 * All the query related parsing code sits here
 *
 * Returns: 
 *   AS_QUERY_OK in case of successful
 *   AS_QUERY_DONE in case nothing to be like scan on non-existent set
 *   AS_QUERY_ERR in case of parsing failure
 *  
 */
static int
query_setup(as_transaction *tr, as_query_transaction **qtrp)
{

#if defined(USE_SYSTEMTAP)
    uint64_t nodeid = g_config.self_node;
    uint64_t trid = tr? tr->trid : 0;
#endif

	int rv = AS_QUERY_ERR;
	*qtrp  = NULL;

    ASD_QUERY_STARTING(nodeid, trid);

	uint64_t start_time     = cf_getns();
	as_sindex *si           = NULL;
	cf_vector *binlist      = 0;
	as_sindex_range *srange = 0;
	char *setname           = NULL;
	as_query_transaction *qtr = NULL;

	as_msg_field *nsfp = as_msg_field_get(&tr->msgp->msg,
			AS_MSG_FIELD_TYPE_NAMESPACE);
	if (!nsfp) {
		cf_debug(AS_QUERY,
				"Query must have namespace, client error");
		tr->result_code = AS_PROTO_RESULT_FAIL_PARAMETER;
		goto Cleanup;
	}
	as_namespace *ns = as_namespace_get_bymsgfield(nsfp);
	if (!ns) {
		cf_debug(AS_QUERY, "Query with unavailable namespace");
		tr->result_code = AS_PROTO_RESULT_FAIL_PARAMETER;
		goto Cleanup;
	}

	bool has_sindex   = as_sindex_ns_has_sindex(ns);
	if (!has_sindex) {
		tr->result_code = AS_PROTO_RESULT_FAIL_INDEX_NOTFOUND;
		cf_debug(AS_QUERY, "No Secondary Index on namespace %s", ns->name);
		goto Cleanup;
	}

	if ((si = as_sindex_from_msg(ns, &tr->msgp->msg)) == NULL) {
		cf_debug(AS_QUERY, "No Index Defined in the Query");
	}

    ASD_SINDEX_MSGRANGE_STARTING(nodeid, trid);
	int ret = as_sindex_rangep_from_msg(ns, &tr->msgp->msg, &srange);
	if (AS_QUERY_OK != ret) {
		cf_debug(AS_QUERY, "Could not instantiate index range metadata... "
				"Err, %s", as_sindex_err_str(ret));
		tr->result_code = as_sindex_err_to_clienterr(ret, __FILE__, __LINE__);
		goto Cleanup;
	}

	ASD_SINDEX_MSGRANGE_FINISHED(nodeid, trid);
	// get optional set
	as_msg_field *sfp = as_msg_field_get(&tr->msgp->msg, AS_MSG_FIELD_TYPE_SET);
	if (sfp && as_msg_field_get_value_sz(sfp) > 0) {
		setname = cf_strndup((const char *)sfp->data, as_msg_field_get_value_sz(sfp));
	}

	if (si) {
		// Validate index and range specified
		ret = as_sindex_assert_query(si, srange);
		if (AS_QUERY_OK != ret) {
			cf_warning(AS_QUERY, "Query Parameter Mismatch %d", ret);
			tr->result_code = as_sindex_err_to_clienterr(ret, __FILE__, __LINE__);
			goto Cleanup;
		}
	} else {
		// Look up sindex by bin in the query in case not
		// specified in query
		si = as_sindex_from_range(ns, setname, srange);
	}

	int numbins = 0;
	// Populate binlist to be Projected by the Query
	binlist = as_sindex_binlist_from_msg(ns, &tr->msgp->msg, &numbins);

	// If anyone of the bin in the bin is bad, fail the query
	if (numbins != 0 && !binlist) {
		tr->result_code = AS_PROTO_RESULT_FAIL_INDEX_GENERIC;
		goto Cleanup;
	}

	if (!has_sindex || !si) {
		tr->result_code = AS_PROTO_RESULT_FAIL_INDEX_NOTFOUND;
		goto Cleanup;
	}

	// quick check if there is any data with the certain set name
	if (setname && as_namespace_get_set_id(ns, setname) == INVALID_SET_ID) {
		cf_info(AS_QUERY, "Query on non-existent set %s", setname);
		tr->result_code = AS_PROTO_RESULT_OK;
		rv              = AS_QUERY_DONE;
		goto Cleanup;
	}
	cf_detail(AS_QUERY, "Query on index %s ",
			((as_sindex_metadata *)si->imd)->iname);

	query_type qtype = query_get_type(tr);
	if (qtype == QUERY_TYPE_UNKNOWN) {
		tr->result_code = AS_PROTO_RESULT_FAIL_PARAMETER;
		rv              = AS_QUERY_ERR;
		goto Cleanup;
	}

	ASD_QUERY_QTRSETUP_STARTING(nodeid, trid);
	qtr = qtr_alloc();
	if (!qtr) {
		goto Cleanup;
	}
	ASD_QUERY_QTR_ALLOC(nodeid, trid, (void *) qtr);
	// Be aware of the size of qtr
	// Memset it partial
	memset(qtr, 0, offsetof(as_query_transaction, bkey));

	ASD_QUERY_QTRSETUP_FINISHED(nodeid, trid);

	qtr->job_type = qtype;

	if (query_setup_udf_call(qtr, tr)) {
		rv = AS_QUERY_ERR;
		cf_free(qtr);
		goto Cleanup;
	}

	query_setup_fd(qtr, tr);

	// Consume everything from tr rest will be picked up in init
	qtr->trid                = tr->trid;
	qtr->ns                  = ns;
	qtr->setname             = setname;
	qtr->si                  = si;
	qtr->srange              = srange;
	qtr->binlist             = binlist;
	qtr->start_time          = start_time;
	qtr->end_time            = tr->end_time;
	qtr->msgp                = tr->msgp;
	qtr->rsv                 = NULL;

	rv = AS_QUERY_OK;

	pthread_mutex_init(&qtr->slock, NULL);
	qtr->state         = AS_QTR_STATE_INIT;
	qtr->do_requeue    = false;
	qtr->short_running = true;

	*qtrp = qtr;
	return rv;

Cleanup:
	// Pre Query Setup Failure
	if (setname)     cf_free(setname);
	if (si)          AS_SINDEX_RELEASE(si);
	if (srange)      as_sindex_range_free(&srange);
	if (binlist)     cf_vector_destroy(binlist);
	return rv;
}

/*
 *	Arguments -
 *		tr - transaction coming from the client.
 *
 *	Returns -
 *		AS_QUERY_OK  - on success. Responds, frees msgp and proto_fd
 *		AS_QUERY_ERR - on failure. That means the query was not even started.
 *		               frees msgp, response is responsibility of caller
 *
 * 	Notes -
 * 		Allocates and reserves the qtr if query_in_transaction_thr
 * 		is set to false or data is in not in memory.
 * 		Has the responsibility to free tr->msgp.
 * 		Either call query_transaction_done or Cleanup to free the msgp
 */
int
as_query(as_transaction *tr)
{
	if (tr) {
		QUERY_HIST_INSERT_DATA_POINT(query_txn_q_wait_hist, tr->start_time);
	}

	as_query_transaction *qtr;
	int rv = query_setup(tr, &qtr);

	if (rv == AS_QUERY_DONE) {
		// Send FIN packet to client to ignore this.
		bool force_close = as_msg_send_fin(tr->proto_fd_h->fd, AS_PROTO_RESULT_OK) != 0;
		as_end_of_transaction(tr->proto_fd_h, force_close);
		tr->proto_fd_h = NULL; // Paranoid
		if (tr->msgp) {
			cf_free(tr->msgp);
			tr->msgp = NULL;
		}
		return AS_QUERY_OK;
	} else if (rv == AS_QUERY_ERR) {
		if (tr->msgp) {
			cf_free(tr->msgp);
			tr->msgp = NULL;
		}
		return AS_QUERY_ERR;
	}

	if (g_config.query_in_transaction_thr) {
		if (qtr->job_type == QUERY_TYPE_UDF_BG) {
			query_send_bg_udf_response(tr);
		}
		query_generator(qtr);
	} else {
		if (query_qtr_enqueue(qtr, false)) {
			// This error will be accounted by thr_tsvc layer. Thus
			// reset fd_h and msgp before calling qtr release, let
			// transaction deal with failure
			cf_free(qtr->msgp);
			qtr->msgp           = NULL;
			qtr->fd_h           = NULL;
			qtr_release(qtr, __FILE__, __LINE__);
			tr->result_code     = AS_PROTO_RESULT_FAIL_QUERY_QUEUEFULL;
			return AS_QUERY_ERR;
		}
		// Respond after queuing is successfully.
		if (qtr->job_type == QUERY_TYPE_UDF_BG) {
			query_send_bg_udf_response(tr);
		}
	}
	// Reset msgp to NULL in tr to avoid double free. And it is successful queuing
	// of query to the query engine. It will reply as needed. Reset proto_fd_h.
	tr->msgp       = NULL;
	tr->proto_fd_h = 0;
	return AS_QUERY_OK;
}
// **************************************************************************************************


/*
 * Query Utility and Monitoring functions
 */
// **************************************************************************************************

// Find matching trid and kill the query
int
as_query_kill(uint64_t trid)
{
	as_query_transaction *qtr;
	int rv = AS_QUERY_ERR;

	rv =  hash_get_qtr(trid, &qtr);

	if (rv != AS_QUERY_OK) {
		cf_warning(AS_QUERY, "Cannot kill query with trid [ %"PRIu64" ]",  trid);
	} else {
		qtr_set_abort(qtr, AS_PROTO_RESULT_FAIL_QUERY_USERABORT, __FILE__, __LINE__);
		rv = AS_QUERY_OK;
		qtr_release(qtr, __FILE__, __LINE__);
	}

	return rv;
}

// Find matching trid and set priority
int
as_query_set_priority(uint64_t trid, uint32_t priority)
{
	as_query_transaction *qtr;
	int rv = AS_QUERY_ERR;

	rv =  hash_get_qtr(trid, &qtr);

	if (rv != AS_QUERY_OK) {
		cf_warning(AS_QUERY, "Cannot set priority for query with trid [ %"PRIu64" ]",  trid);
	} else {
		uint32_t old_priority = qtr->priority;
		qtr->priority = priority;
		cf_info(AS_QUERY, "Query priority changed from %d to %d", old_priority, priority);
		rv = AS_QUERY_OK;
		qtr_release(qtr, __FILE__, __LINE__);
	}
	return rv;
}

int
as_query_stat(char *name, cf_dyn_buf *db)
{
	// Store stats to avoid dynamic changes.
	uint64_t agg          = cf_atomic64_get(g_config.n_aggregation);
	uint64_t agg_success  = cf_atomic64_get(g_config.n_agg_success);
	uint64_t agg_err     = cf_atomic64_get(g_config.n_agg_errs);
	uint64_t agg_records  = cf_atomic64_get(g_config.agg_num_records);
	uint64_t agg_abort    = cf_atomic64_get(g_config.n_agg_abort);
	uint64_t lkup         = cf_atomic64_get(g_config.n_lookup);
	uint64_t lkup_success = cf_atomic64_get(g_config.n_lookup_success);
	uint64_t lkup_err     = cf_atomic64_get(g_config.n_lookup_errs);
	uint64_t lkup_records = cf_atomic64_get(g_config.lookup_num_records);
	uint64_t lkup_abort   = cf_atomic64_get(g_config.n_lookup_abort);

	cf_dyn_buf_append_string(db, "query_reqs=");
	cf_dyn_buf_append_uint64(db, cf_atomic64_get(g_config.query_reqs));

	cf_dyn_buf_append_string(db, ";query_success=");
	cf_dyn_buf_append_uint64(db, agg_success + lkup_success);

	cf_dyn_buf_append_string(db, ";query_fail=");
	cf_dyn_buf_append_uint64(db, cf_atomic64_get(g_config.query_fail) + lkup_err + agg_err);

	cf_dyn_buf_append_string(db, ";query_abort=");
	cf_dyn_buf_append_uint64(db, agg_abort + lkup_abort );


	cf_dyn_buf_append_string(db, ";query_avg_rec_count=");
	cf_dyn_buf_append_uint64(db,  (agg + lkup) ? ( agg_records + lkup_records )
									/ (agg + lkup) : 0);

	cf_dyn_buf_append_string(db, ";query_short_running=");
	cf_dyn_buf_append_uint32(db, cf_atomic32_get(g_query_short_running));

	cf_dyn_buf_append_string(db, ";query_long_running=");
	cf_dyn_buf_append_uint32(db, cf_atomic32_get(g_query_long_running));
	
	cf_dyn_buf_append_string(db, ";query_short_queue_full=");
	cf_dyn_buf_append_uint64(db, cf_atomic64_get(g_config.query_short_queue_full));

	cf_dyn_buf_append_string(db, ";query_long_queue_full=");
	cf_dyn_buf_append_uint64(db, cf_atomic64_get(g_config.query_long_queue_full));

	cf_dyn_buf_append_string(db, ";query_short_reqs=");
	cf_dyn_buf_append_uint64(db, cf_atomic64_get(g_config.query_short_reqs));

	cf_dyn_buf_append_string(db, ";query_long_reqs=");
	cf_dyn_buf_append_uint64(db, cf_atomic64_get(g_config.query_long_reqs));

	// Aggregation stats
	cf_dyn_buf_append_string(db, ";query_agg=");
	cf_dyn_buf_append_uint64(db, agg);

	cf_dyn_buf_append_string(db, ";query_agg_success=");
	cf_dyn_buf_append_uint64(db, agg_success);

	cf_dyn_buf_append_string(db, ";query_agg_err=");
	cf_dyn_buf_append_uint64(db, agg_err);


	cf_dyn_buf_append_string(db, ";query_agg_abort=");
	cf_dyn_buf_append_uint64(db, agg_abort);

	cf_dyn_buf_append_string(db, ";query_agg_avg_rec_count=");
	cf_dyn_buf_append_uint64(db, agg ? agg_records / agg : 0);

	// Lookup stats
	cf_dyn_buf_append_string(db, ";query_lookups=");
	cf_dyn_buf_append_uint64(db, lkup);

	cf_dyn_buf_append_string(db, ";query_lookup_success=");
	cf_dyn_buf_append_uint64(db, lkup_success);

	cf_dyn_buf_append_string(db, ";query_lookup_err=");
	cf_dyn_buf_append_uint64(db, lkup_err);

	cf_dyn_buf_append_string(db, ";query_lookup_abort=");
	cf_dyn_buf_append_uint64(db, lkup_abort);

	cf_dyn_buf_append_string(db, ";query_lookup_avg_rec_count=");
	cf_dyn_buf_append_uint64(db, lkup ? lkup_records / lkup : 0);

	return AS_QUERY_OK;
}

int
as_query_list_job_reduce_fn (void *key, uint32_t keylen, void *object, void *udata)
{
	as_query_transaction * qtr = (as_query_transaction*)object;
	cf_dyn_buf * db = (cf_dyn_buf*) udata;

	cf_dyn_buf_append_string(db, "trid=");
	cf_dyn_buf_append_uint64(db, qtr->trid);
	cf_dyn_buf_append_string(db, ":job_type=");
	cf_dyn_buf_append_int(db, qtr->job_type);
	cf_dyn_buf_append_string(db, ":n_result_records=");
	cf_dyn_buf_append_uint64(db, cf_atomic_int_get(qtr->n_result_records));
	cf_dyn_buf_append_string(db, ":run_time=");
	cf_dyn_buf_append_uint64(db, (cf_getns() - qtr->start_time) / 1000);
	cf_dyn_buf_append_string(db, ":state=");
	if(qtr_failed(qtr)) {
		cf_dyn_buf_append_string(db, "ABORTED");
	} else {
		cf_dyn_buf_append_string(db, "RUNNING");
	}
	cf_dyn_buf_append_string(db, ";");
	return AS_QUERY_OK;
}

// Lists thr current running queries
int
as_query_list(char *name, cf_dyn_buf *db)
{
	uint32_t size = rchash_get_size(g_query_job_hash);
	// No elements in the query job hash, return failure
	if (!size) {
		cf_dyn_buf_append_string(db, "No running queries");
	}
	// Else go through all the jobs in the hash and list their statistics
	else {
		rchash_reduce(g_query_job_hash, as_query_list_job_reduce_fn, db);
		cf_dyn_buf_chomp(db);
	}
	return AS_QUERY_OK;
}


// query module to monitor
void
as_query_fill_jobstat(as_query_transaction *qtr, as_mon_jobstat *stat)
{
	stat->trid          = qtr->trid;
	stat->cpu           = 0;                               // not implemented
	stat->run_time      = (cf_getns() - qtr->start_time) / 1000000;
	stat->recs_read     = qtr->n_read_success;
	stat->net_io_bytes  = qtr->net_io_bytes;
	stat->priority      = qtr->priority;

	// Not implemented:
	stat->progress_pct    = 0;
	stat->time_since_done = 0;
	stat->job_type[0]     = '\0';

	strcpy(stat->ns, qtr->ns->name);

	if (qtr->setname) {
		strcpy(stat->set, qtr->setname);
	} else {
		strcpy(stat->set, "NULL");
	}

	strcpy(stat->status, "active");

	char *specific_data   = stat->jdata;
	sprintf(specific_data, ":sindex-name=%s:", qtr->si->imd->iname);
}

/*
 * Populates the as_mon_jobstat and returns to mult-key lookup monitoring infrastructure.
 * Serves as a callback function
 *
 * Returns -
 * 		NULL - In case of failure.
 * 		as_mon_jobstat - On success.
 */
as_mon_jobstat *
as_query_get_jobstat(uint64_t trid)
{
	as_mon_jobstat *stat;
	as_query_transaction *qtr;
	int rv = AS_QUERY_ERR;
	rv     =  hash_get_qtr(trid, &qtr);

	if (rv != AS_QUERY_OK) {
		cf_warning(AS_MON, "No query was found with trid [ %"PRIu64" ]", trid);
		stat = NULL;
	}
	else {
		stat = cf_malloc(sizeof(as_mon_jobstat));
		if (!stat) {
			cf_crash(AS_QUERY, "Allocation Error in job stat !!");
		}

		as_query_fill_jobstat(qtr, stat);
		qtr_release(qtr, __FILE__, __LINE__);
	}
	return stat;
}


int
as_mon_query_jobstat_reduce_fn (void *key, uint32_t keylen, void *object, void *udata)
{
	as_query_transaction * qtr = (as_query_transaction*)object;
	query_jobstat *job_pool = (query_jobstat*) udata;

	if ( job_pool->index >= job_pool->max_size) return AS_QUERY_OK;
	as_mon_jobstat * stat = *(job_pool->jobstat);
	stat                  = stat + job_pool->index;
	as_query_fill_jobstat(qtr, stat);
	(job_pool->index)++;
	return AS_QUERY_OK;
}

as_mon_jobstat *
as_query_get_jobstat_all(int * size)
{
	*size = rchash_get_size(g_query_job_hash);
	if(*size == 0) return AS_QUERY_OK;

	as_mon_jobstat     * job_stats;
	query_jobstat     job_pool;

	job_stats          = (as_mon_jobstat *) cf_malloc(sizeof(as_mon_jobstat) * (*size));
	if (!job_stats) {
		cf_crash(AS_QUERY, "Allocation Error in job stat all !!");
	}
	job_pool.jobstat  = &job_stats;
	job_pool.index    = 0;
	job_pool.max_size = *size;
	rchash_reduce(g_query_job_hash, as_mon_query_jobstat_reduce_fn, &job_pool);
	*size              = job_pool.index;
	return job_stats;
}

udf_call *
as_query_get_udf_call(void *ptr)
{
	as_query_transaction *qtr = (as_query_transaction *)ptr;
	return &qtr->call;
}

void
as_query_histogram_dumpall()
{
	if (g_config.query_enable_histogram == false) 
	{
		return;
	}

	if (query_txn_q_wait_hist) {
		histogram_dump(query_txn_q_wait_hist);
	}
	if (query_query_q_wait_hist) {
		histogram_dump(query_query_q_wait_hist);
	}
	if (query_prepare_batch_hist) {
		histogram_dump(query_prepare_batch_hist);
	}
	if (query_batch_io_q_wait_hist) {
		histogram_dump(query_batch_io_q_wait_hist);
	}
	if (query_batch_io_hist) {
		histogram_dump(query_batch_io_hist);
	}
	if (query_net_io_hist) {
		histogram_dump(query_net_io_hist);
	}
}


/*
 * Query Subsystem Initialization function
 */
// **************************************************************************************************
void
as_query_gconfig_default(as_config *c)
{
	// NB: Do not change query_threads default to odd. as_query_reinit code cannot
	// handle it. Code to handle it is unnecessarily complicated code, hence opted
	// to make the default value even.
	c->query_threads             = 6;
	c->query_worker_threads      = 15;
	c->query_priority            = 10;
	c->query_sleep_us            = 1;
	c->query_bsize               = QUERY_BATCH_SIZE;
	c->query_in_transaction_thr  = 0;
	c->query_req_max_inflight    = AS_QUERY_MAX_QREQ_INFLIGHT;
	c->query_bufpool_size        = AS_QUERY_MAX_BUFS;
	c->query_short_q_max_size    = AS_QUERY_MAX_SHORT_QUEUE_SZ;
	c->query_long_q_max_size     = AS_QUERY_MAX_LONG_QUEUE_SZ;
	c->query_buf_size            = AS_QUERY_BUF_SIZE;
	c->query_threshold           = 10;	// threshold after which the query is considered long running
										// no reason for choosing 10
	c->query_rec_count_bound     = UINT64_MAX; // Unlimited
	c->query_req_in_query_thread = 0;
	c->query_untracked_time_ms   = AS_QUERY_UNTRACKED_TIME;

	c->partitions_pre_reserved       = false;

	// Aggregation
	c->udf_runtime_max_memory    = ULONG_MAX;
	c->udf_runtime_max_gmemory   = ULONG_MAX;
	c->udf_runtime_gmemory_used  = 0;
}

uint32_t
query_job_trid_hash(void *value, uint32_t keylen)
{
	return( *(uint32_t *)value);
}


void
as_query_init()
{
	g_current_queries_count = 0;
	cf_detail(AS_QUERY, "Initialize %d Query Worker threads.", g_config.query_threads);

	// global job hash to keep track of the query job
	int rc = rchash_create(&g_query_job_hash, query_job_trid_hash, NULL, sizeof(uint64_t), 64, RCHASH_CR_MT_MANYLOCK);
	if (rc) {
		cf_crash(AS_QUERY, "Failed to create query job hash");
	}

	// I/O threads
	g_query_qwork_pool = cf_queue_create(sizeof(query_work *), true);
	if (!g_query_qwork_pool)
		cf_crash(AS_QUERY, "Failed to create query io queue");

	g_query_response_bb_pool = cf_queue_create(sizeof(void *), true);
	if (!g_query_response_bb_pool)
		cf_crash(AS_QUERY, "Failed to create response buffer query");


	g_query_work_queue = cf_queue_create(sizeof(query_work *), true);
	if (!g_query_work_queue)
		cf_crash(AS_QUERY, "Failed to create query io queue");

	// Create the query worker threads detached so we don't need to join with them.
	if (pthread_attr_init(&g_query_worker_th_attr)) {
		cf_crash(AS_SINDEX, "failed to initialize the query worker thread attributes");
	}
	if (pthread_attr_setdetachstate(&g_query_worker_th_attr, PTHREAD_CREATE_DETACHED)) {
		cf_crash(AS_SINDEX, "failed to set the query worker thread attributes to the detached state");
	}
	int max = g_config.query_worker_threads;
	for (int i = 0; i < max; i++) {
		pthread_create(&g_query_worker_threads[i], &g_query_worker_th_attr,
				qwork_th, (void*)g_query_work_queue);
	}

	g_query_short_queue = cf_queue_create(sizeof(as_query_transaction *), true);
	if (!g_query_short_queue)
		cf_crash(AS_QUERY, "Failed to create short query transaction queue");

	g_query_long_queue = cf_queue_create(sizeof(as_query_transaction *), true);
	if (!g_query_long_queue)
		cf_crash(AS_QUERY, "Failed to create long query transaction queue");

	// Create the query threads detached so we don't need to join with them.
	if (pthread_attr_init(&g_query_th_attr)) {
		cf_crash(AS_SINDEX, "failed to initialize the query thread attributes");
	}
	if (pthread_attr_setdetachstate(&g_query_th_attr, PTHREAD_CREATE_DETACHED)) {
		cf_crash(AS_SINDEX, "failed to set the query thread attributes to the detached state");
	}

	max = g_config.query_threads;
	for (int i = 0; i < max; i += 2) {
		if (pthread_create(&g_query_threads[i], &g_query_th_attr,
					query_th, (void*)g_query_short_queue)
				|| pthread_create(&g_query_threads[i + 1], &g_query_th_attr,
						query_th, (void*)g_query_long_queue)) {
			cf_crash(AS_QUERY, "Failed to create query transaction threads for query short queue");
		}
	}
	char hist_name[64];
	sprintf(hist_name, "query_txn_q_wait_us");
	if (NULL == (query_txn_q_wait_hist = histogram_create(hist_name, HIST_MICROSECONDS))) {
		cf_warning(AS_SINDEX, "couldn't create histogram for the time spent in transaction queue by queries.");
	}

	sprintf(hist_name, "query_query_q_wait_us");
	if (NULL == (query_query_q_wait_hist = histogram_create(hist_name, HIST_MICROSECONDS))) {
		cf_warning(AS_SINDEX, "couldn't create histogram for time spent waiting for batch creation phase");
	}

	sprintf(hist_name, "query_prepare_batch_us");
	if (NULL == (query_prepare_batch_hist = histogram_create(hist_name, HIST_MICROSECONDS))) {
		cf_warning(AS_SINDEX, "couldn't create histogram for query batch creation phase");
	}

	sprintf(hist_name, "query_batch_io_q_wait_us");
	if (NULL == (query_batch_io_q_wait_hist = histogram_create(hist_name, HIST_MICROSECONDS))) {
		cf_warning(AS_SINDEX, "couldn't create histogram for i/o response time for query batches");
	}

	sprintf(hist_name, "query_batch_io_us");
	if (NULL == (query_batch_io_hist = histogram_create(hist_name, HIST_MICROSECONDS))) {
		cf_warning(AS_SINDEX, "couldn't create histogram for i/o of query batches");
	}

	sprintf(hist_name, "query_net_io_us");
	if (NULL == (query_net_io_hist = histogram_create(hist_name, HIST_MICROSECONDS))) {
		cf_warning(AS_SINDEX, "couldn't create histogram for query net-i/o");
	}

	g_config.query_enable_histogram	 = false;
	g_config.partitions_pre_reserved = false;
}

/*
 * 	Description -
 * 		It tries to set the query_worker_threads to the given value.
 *
 * 	Synchronization -
 * 		Takes a global query lock to protect the config of
 *
 *	Arguments -
 *		set_size - Value which one want to assign to query_threads.
 *
 * 	Returns -
 * 		AS_QUERY_OK  - On successful resize of query threads.
 * 		AS_QUERY_ERR - Either the set_size exceeds AS_QUERY_MAX_THREADS
 * 					   OR Query threads were not initialized on the first place.
 */
int
as_query_worker_reinit(int set_size, int *actual_size)
{
	if (set_size > AS_QUERY_MAX_WORKER_THREADS) {
		cf_warning(AS_QUERY, "Cannot increase query threads more than %d",
				AS_QUERY_MAX_WORKER_THREADS);
		//unlock
		return AS_QUERY_ERR;
	}

	pthread_rwlock_wrlock(&g_query_lock);
	// Add threads if count is increased
	int i = cf_atomic32_get(g_query_worker_threadcnt);
	g_config.query_worker_threads = set_size;
	if (set_size > g_query_worker_threadcnt) {
		for (; i < set_size; i++) {
			cf_detail(AS_QUERY, "Creating thread %d", i);
			if (0 != pthread_create(&g_query_worker_threads[i], &g_query_worker_th_attr,
					qwork_th, (void*)g_query_work_queue)) {
				break;
			}
		}
		g_config.query_worker_threads = i;
	}
	*actual_size = g_config.query_worker_threads;

	pthread_rwlock_unlock(&g_query_lock);

	return AS_QUERY_OK;
}

/*
 * 	Description -
 * 		It tries to set the query_threads to the given value.
 *
 * 	Synchronization -
 * 		Takes a global query lock to protect the config of
 *
 *	Arguments -
 *		set_size - Value which one want to assign to query_threads.
 *
 * 	Returns -
 * 		AS_QUERY_OK  - On successful resize of query threads.
 * 		AS_QUERY_ERR - Either the set_size exceeds AS_QUERY_MAX_THREADS
 * 					   OR Query threads were not initialized on the first place.
 */
int
as_query_reinit(int set_size, int *actual_size)
{
	if (set_size > AS_QUERY_MAX_THREADS) {
		cf_warning(AS_QUERY, "Cannot increase query threads more than %d",
				AS_QUERY_MAX_THREADS);
		return AS_QUERY_ERR;
	}

	pthread_rwlock_wrlock(&g_query_lock);
	// Add threads if count is increased
	int i = cf_atomic32_get(g_query_threadcnt);

	// make it multiple of 2
	if (set_size % 2 != 0)
		set_size++;

	g_config.query_threads = set_size;
	if (set_size > g_query_threadcnt) {
		for (; i < set_size; i++) {
			cf_detail(AS_QUERY, "Creating thread %d", i);
			if (0 != pthread_create(&g_query_threads[i], &g_query_th_attr,
					query_th, (void*)g_query_short_queue)) {
				break;
			}
			i++;
			if (0 != pthread_create(&g_query_threads[i], &g_query_th_attr,
					query_th, (void*)g_query_long_queue)) {
				break;
			}
		}
		g_config.query_threads = i;
	}
	*actual_size = g_config.query_threads;

	pthread_rwlock_unlock(&g_query_lock);

	return AS_QUERY_OK;
}
// **************************************************************************************************

<|MERGE_RESOLUTION|>--- conflicted
+++ resolved
@@ -1133,113 +1133,6 @@
 
 
 
-<<<<<<< HEAD
-=======
-/*
- * Query Aggregation Request Workhorse Function
- */
-// **************************************************************************************************
-static int
-query_add_val_response(void *void_qtr, const as_val *val, bool success)
-{
-	as_query_transaction *qtr = (as_query_transaction *)void_qtr;
-	if (!qtr) {
-		return AS_QUERY_ERR;
-	}
-
-	uint32_t msg_sz = as_particle_asval_client_value_size(val);
-	if (0 == msg_sz) {
-		cf_warning(AS_PROTO, "particle to buf: could not copy data!");
-	}
-
-
-	int ret = 0;
-
-	pthread_mutex_lock(&qtr->buf_mutex);
-	cf_buf_builder *bb_r = qtr->bb_r;
-	if (bb_r == NULL) {
-		// Assert that query is aborted if bb_r is found to be null
-		pthread_mutex_unlock(&qtr->buf_mutex);
-		return AS_QUERY_ERR;
-	}
-
-	if (msg_sz > (bb_r->alloc_sz - bb_r->used_sz) && bb_r->used_sz != 0) {
-		query_netio(qtr);
-	}
-
-	ret = as_msg_make_val_response_bufbuilder(val, &qtr->bb_r, msg_sz, success);
-	if (ret != 0) {
-		cf_warning(AS_QUERY, "Weird there is space but still the packing failed "
-				"available = %d msg size = %d",
-				bb_r->alloc_sz - bb_r->used_sz, msg_sz);
-	}
-	cf_atomic64_incr(&qtr->n_result_records);
-	pthread_mutex_unlock(&qtr->buf_mutex);
-	return ret;
-}
-
-#define as_query_udf_call_init udf_call_init
-
-// Initialize a new query_agg_call. This populates the query_agg_call from 
-// information in the current transaction.
-as_stream_status
-query_agg_ostream_write(const as_stream *s, as_val *v)
-{
-	as_query_transaction *qtr = as_stream_source(s);
-	if (!v) {
-		return AS_STREAM_OK;
-	}
-	if (query_add_val_response((void *)qtr, v, true)) {
-		as_val_destroy(v);
-		return AS_STREAM_ERR;
-	}
-	as_val_destroy(v);
-	return AS_STREAM_OK;
-}
-
-const as_stream_hooks query_agg_istream_hooks = {
-	.destroy  = NULL,
-	.read     = as_aggr_istream_read,
-	.write    = NULL
-};
-
-const as_stream_hooks query_agg_ostream_hooks = {
-	.destroy  = NULL,
-	.read     = NULL,
-	.write    = query_agg_ostream_write
-};
-
-static void
-query_set_error(void * caller)
-{
-	qtr_set_err((as_query_transaction *)caller, AS_PROTO_RESULT_FAIL_QUERY_CBERROR, __FILE__, __LINE__);
-}
-
-as_aggr_caller_type as_query_get_type ( )
-{
-	return AS_AGGR_QUERY;
-}
-
-const as_aggr_caller_intf as_query_aggr_caller_qintf = {
-	.set_error = query_set_error,
-	.mem_op = NULL,
-	.get_type = as_query_get_type
-};
-
-static void
-query_add_result(char *res, as_query_transaction *qtr, bool success)
-{
-	const as_val * v = (as_val *) as_string_new (res, false);
-	query_add_val_response((void *) qtr, v, success);
-	as_val_destroy(v);
-}
-
->>>>>>> 3c9e5706
-
-
-
-
-
 /*
  * Query Request IO functions
  */
@@ -1739,12 +1632,11 @@
 	if (!qtr) {
 		return AS_QUERY_ERR;
 	}
-	uint32_t msg_sz        = 0;
-	as_val_tobuf(val, NULL, &msg_sz);
+
+	uint32_t msg_sz = as_particle_asval_client_value_size(val);
 	if (0 == msg_sz) {
 		cf_warning(AS_PROTO, "particle to buf: could not copy data!");
 	}
-
 
 	int ret = 0;
 
