--- conflicted
+++ resolved
@@ -7196,11 +7196,7 @@
 	as_info_set("node", istr, true);                     // Node ID. Unique 15 character hex string for each node based on the mac address and port.
 	as_info_set("name", istr, false);                    // Alias to 'node'.
 	// Returns list of features supported by this server
-<<<<<<< HEAD
-	as_info_set("features", "pipelining;geo;float;batch-index;replicas-all;replicas-master;replicas-prole;udf;xdr", true);
-=======
-	as_info_set("features", "cdt-list;pipelining;geo;float;batch-index;replicas-all;replicas-master;replicas-prole;udf", true);
->>>>>>> 3ab8c0e0
+	as_info_set("features", "cdt-list;pipelining;geo;float;batch-index;replicas-all;replicas-master;replicas-prole;udf;xdr", true);
 	if (g_config.hb_mode == AS_HB_MODE_MCAST) {
 		sprintf(istr, "%s:%d", g_config.hb_addr, g_config.hb_port);
 		as_info_set("mcast", istr, false);               // Returns the multicast heartbeat address and port used by this server. Only available in multicast heartbeat mode.
