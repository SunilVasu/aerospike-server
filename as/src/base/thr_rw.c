--- conflicted
+++ resolved
@@ -4052,8 +4052,6 @@
 	i = 0;
 
 	int sindex_ret       = AS_SINDEX_OK;
-	int oldbin_cnt       = 0;
-	int newbin_cnt       = 0;
 	int sindex_found     = 0;
 
 	if (has_sindex) {
@@ -4317,22 +4315,16 @@
 	uint64_t start_ns = 0;
 
 	if (has_sindex) {
-<<<<<<< HEAD
-	
 		if (sindex_found) {
-=======
-
-		if (oldbin_cnt || newbin_cnt) {
->>>>>>> 41ee8d5d
 			tr->flag |= AS_TRANSACTION_FLAG_SINDEX_TOUCHED;
 			if (g_config.microbenchmarks) {
 				start_ns = cf_getns();
 			}
 			sindex_ret = as_sindex_update_by_sbin(ns, set_name, sbins, sindex_found, &rd.keyd);
 			as_sindex_sbin_freeall(sbins, sindex_found);
-		}
-		if (g_config.microbenchmarks && start_ns && (oldbin_cnt || newbin_cnt)) {
-			histogram_insert_data_point(g_config.write_sindex_hist, start_ns);
+			if (g_config.microbenchmarks && start_ns) {
+				histogram_insert_data_point(g_config.write_sindex_hist, start_ns);
+			}
 		}
 	}
 
