--- conflicted
+++ resolved
@@ -500,7 +500,6 @@
 int
 rw_msg_setup(msg *m, as_transaction *tr, cf_digest *keyd,
 		uint8_t ** p_pickled_buf, size_t pickled_sz, uint32_t pickled_void_time,
-		uint64_t pickled_ldt_version,
 		as_rec_props * p_pickled_rec_props, int op, uint16_t ldt_rectype_bits,
 		bool has_udf)
 {
@@ -520,23 +519,7 @@
 		rw_msg_setup_infobits(m, tr, ldt_rectype_bits, has_udf);
 
 		if (as_ldt_flag_has_parent(ldt_rectype_bits)) {
-<<<<<<< HEAD
-			// Send the Partition version info and current ldt version at the master .. 
-			// only specific to LDT used to decide whether to write source version or 
-			// prole version. When doing replication .. 
-			// -- in case the prole node has partition version same
-			// as master the ldt version in the destination version stamped in LDT rec
-			// and subrec.
-			// -- in case the prole node has partition version different from master this
-			// is replication while migraiton is still going on and versions have not
-			// consolidated. In those cases version at the source node is replicated 
-			msg_set_buf(m, RW_FIELD_VINFOSET, (uint8_t *)&tr->rsv.p->version_info, sizeof(as_partition_vinfo), MSG_SET_COPY);
-			cf_detail_digest(AS_RW, keyd,
-					"MULTI_OP : Set Up Replication Message for the LDT version %ld", pickled_ldt_version);
-			msg_set_uint64(m, RW_FIELD_LDT_VERSION, pickled_ldt_version); 
-=======
 			rw_msg_setup_ldt_fields(m, tr, keyd, ldt_rectype_bits);
->>>>>>> b43ad62d
 		}
 
 		if (*p_pickled_buf) {
@@ -570,25 +553,9 @@
 		// TODO: What is meaning of generation and TTL here ???
 		msg_set_uint32(m, RW_FIELD_GENERATION, tr->generation);
 		msg_set_uint32(m, RW_FIELD_VOID_TIME, pickled_void_time);
-<<<<<<< HEAD
-		// Send the Partition version info and current ldt version at the master .. 
-		// only specific to LDT used to decide whether to write source version or 
-		// prole version. When doing replication .. 
-		// -- in case the prole node has partition version same
-		// as master the ldt version in the destination version stamped in LDT rec
-		// and subrec.
-		// -- in case the prole node has partition version different from master this
-		// is replication while migraiton is still going on and versions have not
-		// consolidated. In those cases version at the source node is replicated 
-		msg_set_buf(m, RW_FIELD_VINFOSET, (uint8_t *)&tr->rsv.p->version_info, sizeof(as_partition_vinfo), MSG_SET_COPY);
-		cf_detail_digest(AS_RW, keyd,
-				"MULTI_OP : Set Up Replication Message for the LDT version %ld", pickled_ldt_version);
-		msg_set_uint64(m, RW_FIELD_LDT_VERSION, pickled_ldt_version); 
-=======
 
 		rw_msg_setup_ldt_fields(m, tr, keyd, ldt_rectype_bits);
 
->>>>>>> b43ad62d
 		msg_set_uint32(m, RW_FIELD_INFO, RW_INFO_LDT);
 		msg_set_unset(m, RW_FIELD_AS_MSG);
 		msg_set_unset(m, RW_FIELD_RECORD);
@@ -633,7 +600,7 @@
 	}
 
 	rw_msg_setup(wr->dest_msg, tr, &wr->keyd, &wr->pickled_buf, wr->pickled_sz,
-			wr->pickled_void_time, wr->pickled_ldt_version, &wr->pickled_rec_props, optype,
+			wr->pickled_void_time, &wr->pickled_rec_props, optype,
 			wr->ldt_rectype_bits, wr->has_udf);
 
 	if (wr->shipped_op) {
@@ -2278,10 +2245,7 @@
 	r_ref.skip_lock = false;
 	as_index_tree *tree = rsv->tree;
 	bool is_subrec  = false;
-<<<<<<< HEAD
-=======
 	bool is_ldt_parent = false;
->>>>>>> b43ad62d
 
 	if (rsv->ns->ldt_enabled) {
 		if ((info & RW_INFO_LDT_SUBREC)
@@ -2291,26 +2255,6 @@
 					*(uint64_t *)keyd);
 			tree = rsv->sub_tree;
 			is_subrec = true;
-<<<<<<< HEAD
-		}
-	}
-
-	if (linfo) {
-		if (linfo->replication_partition_version_match) {
-			if (is_subrec) { 
-				if  (linfo->ldt_prole_version_set) {
-					// ldt_version should be set
-					as_ldt_subdigest_setversion(keyd, linfo->ldt_prole_version);	
-					cf_detail_digest(AS_RW, keyd, "Set Prole Version %ld", linfo->ldt_prole_version);
-				} else {
-					cf_warning(AS_RW, "Is sub rec and LDT prole version not set %d %d %d",linfo->ldt_prole_version, linfo->ldt_prole_version_set);
-				}
-			}
-		} else {
-			if (is_subrec) {
-				cf_detail_digest(AS_RW, keyd, "Set Source Version %ld", as_ldt_subdigest_getversion(keyd));
-			}
-=======
 		} else if (info & RW_INFO_LDT_REC) {
 			is_ldt_parent = true;
 		} 
@@ -2329,7 +2273,6 @@
 	} else {
 		if (is_subrec) {
 			cf_detail_digest(AS_RW, keyd, "Set Source Version %ld", as_ldt_subdigest_getversion(keyd));
->>>>>>> b43ad62d
 		}
 	}
 
@@ -2349,7 +2292,6 @@
 	}
 
 	bool has_sindex = (info & RW_INFO_SINDEX_TOUCHED) != 0;
-	bool is_ldt_parent = as_ldt_record_is_parent(rd.r);
 
 	rd.ignore_record_on_device = ! has_sindex && ! is_ldt_parent;
 
@@ -2368,19 +2310,6 @@
 	uint8_t stack_particles[stack_particles_sz];
 	uint8_t *p_stack_particles = stack_particles;
 
-<<<<<<< HEAD
-	if (linfo) {
-		if (is_ldt_parent && linfo->replication_partition_version_match && linfo->ldt_prole_version) {
-			as_ldt_parent_storage_get_version(&rd, &linfo->ldt_prole_version);	
-			linfo->ldt_prole_version_set = true;
-		}
-	}
-
-	if (is_ldt_parent && linfo && as_migrate_is_incoming_subrecord(&rd.keyd, linfo->ldt_source_version, rsv->p->partition_id)) {	
-		// Should bail out way earlier than this
-		goto Out;
-	} 
-=======
 	if (is_ldt_parent) {
 		if (as_migrate_is_incoming_subrecord(&rd.keyd, linfo->ldt_source_version, rsv->p->partition_id)) {	
 			cf_info_digest(AS_RW, keyd, "LDT_PROLE: Skip Write of Parent Record in Partition %d with version with %ld version [source:%ld prole:%ld]", 
@@ -2421,7 +2350,6 @@
 			linfo->replication_partition_version_match ? linfo->ldt_prole_version:linfo->ldt_source_version,
 			linfo->ldt_source_version, linfo->ldt_prole_version); 
 	}
->>>>>>> b43ad62d
 
 	if (rv != 1 && rd.ns->storage_data_in_memory) {
 		memory_bytes = as_storage_record_get_n_bytes_memory(&rd);
@@ -2449,11 +2377,7 @@
 		}
 	}
 
-<<<<<<< HEAD
-	if (is_ldt_parent && linfo && linfo->replication_partition_version_match) {
-=======
 	if (is_ldt_parent && linfo->replication_partition_version_match) {
->>>>>>> b43ad62d
 		as_ldt_parent_storage_set_version(&rd, linfo->ldt_prole_version, &p_stack_particles); 
 	} 
 
@@ -2501,15 +2425,9 @@
 			&vinfo_sz, MSG_GET_DIRECT)) {
 		not_found++;
 		cf_detail(AS_RW, "MULTI_OP: Message Without Partition Version");
-<<<<<<< HEAD
-		linfo->replication_partition_version_match = (memcmp(source_partition_version, &rsv->p->version_info, sizeof(as_partition_vinfo)) == 0);
-	} else {
-		linfo->replication_partition_version_match = true;
-=======
 		linfo->replication_partition_version_match = true;
 	} else {
 		linfo->replication_partition_version_match = (memcmp(source_partition_version, &rsv->p->version_info, sizeof(as_partition_vinfo)) == 0);
->>>>>>> b43ad62d
 	}
 	linfo->ldt_prole_version_set = false;
 
@@ -2767,11 +2685,7 @@
 					rsv.pid, rsv.p->state, generation);
 
 			int rsp = write_local_pickled(keyd, &rsv, pickled_buf, pickled_sz,
-<<<<<<< HEAD
-					&rec_props, generation, void_time, node, info, NULL);
-=======
 					&rec_props, generation, void_time, node, info, &linfo);
->>>>>>> b43ad62d
 			if (rsp != 0) {
 				cf_info_digest(AS_RW, keyd, "[NOTICE] writing pickled failed(%d):", rsp );
 				result_code = AS_PROTO_RESULT_FAIL_UNKNOWN;
