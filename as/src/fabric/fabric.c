--- conflicted
+++ resolved
@@ -1173,7 +1173,9 @@
 		if (RCHASH_OK != rv) {
 			// This happens sometimes. I might get a connection request before I get a ping
 			// stating that anything exists. So make, then try again
-			fne_create(node);
+			fne = fne_create(node);
+
+			cf_debug(AS_FABRIC, "created an FNE %p for node %p the weird way from incoming fabric msg!", fne, node);
 
 			rv = rchash_get(g_fabric_node_element_hash, &node, sizeof(node), (void **) &fne );
 			if (RCHASH_OK != rv) {
@@ -1181,7 +1183,6 @@
 				cf_debug(AS_FABRIC, "fabric_process_read_msg: cf_node unknown, can't create new endpoint descriptor odd %d", rv);
 				return false;
 			}
-			cf_debug(AS_FABRIC, "created an FNE %p for node %p the weird way from incoming fabric msg!", fne, node);
 		}
 
 		fabric_buffer_associate(fb, fne);
@@ -1739,15 +1740,6 @@
 
 		};
 
-<<<<<<< HEAD
-		//// DEBUG - it should be GONE
-		//if (RCHASH_OK == rchash_get(g_fabric_node_element_hash, &node, sizeof(node), (void **) &fne)) {
-		//	fflush(NULL);
-		//	fne_release(fne);
-		//}
-
-=======
->>>>>>> 2b2b928a
 		// drain the queues
 		int rv;
 		do {
@@ -1809,11 +1801,11 @@
 
 				// create corresponding fabric node element - add it to the hash table
 				if (RCHASH_OK != rchash_get(g_fabric_node_element_hash, &(events[i].nodeid), sizeof(cf_node), (void **) &fne)) {
-					fne_create(events[i].nodeid);
-					cf_debug(AS_FABRIC, "fne(): created an FNE for node %p from HB_NODE_ARRIVE", events[i].nodeid);
+					fne = fne_create(events[i].nodeid);
+					cf_debug(AS_FABRIC, "fhe(): created an FNE %p for node %p from HB_NODE_ARRIVE", fne, events[i].nodeid);
 				} else {
-					cf_debug(AS_FABRIC, "fne(): found an already-existing FNE %p for node %p from HB_NODE_ARRIVE", fne, events[i].nodeid);
-					cf_debug(AS_FABRIC, "fne(): need to let go of it ~~ before fne_release(%p) count:%d", fne, cf_rc_count(fne));
+					cf_debug(AS_FABRIC, "fhe(): found an already-existing FNE %p for node %p from HB_NODE_ARRIVE", fne, events[i].nodeid);
+					cf_debug(AS_FABRIC, "fhe(): need to let go of it ~~ before fne_release(%p) count:%d", fne, cf_rc_count(fne));
 					fne_release(fne);
 				}
 				cf_info(AS_FABRIC, "fabric: node %"PRIx64" arrived", events[i].nodeid);
@@ -2704,13 +2696,8 @@
 	// careful with the ref count here: need to increment before every
 	// send except the last
 	int rv = 0;
-<<<<<<< HEAD
-	int index = 0;
-	for (index = 0; index < nodes_sz ; index++) {
-=======
 	int index;
 	for (index = 0; index < nodes_sz; index++) {
->>>>>>> 2b2b928a
 		if (index != nodes_sz - 1) {
 			msg_incr_ref(m);
 		}
@@ -2721,11 +2708,7 @@
 	}
 	return(0);
 Cleanup:
-<<<<<<< HEAD
-	if (index != nodes_sz - 1) { // It is not last node in the list.
-=======
 	if (index != nodes_sz - 1) {
->>>>>>> 2b2b928a
 		as_fabric_msg_put(m);
 	}
 	return(rv);
