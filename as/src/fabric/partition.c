/*
 * partition.c
 *
 * Copyright (C) 2008-2014 Aerospike, Inc.
 *
 * Portions may be licensed to Aerospike, Inc. under one or more contributor
 * license agreements.
 *
 * This program is free software: you can redistribute it and/or modify it under
 * the terms of the GNU Affero General Public License as published by the Free
 * Software Foundation, either version 3 of the License, or (at your option) any
 * later version.
 *
 * This program is distributed in the hope that it will be useful, but WITHOUT
 * ANY WARRANTY; without even the implied warranty of MERCHANTABILITY or FITNESS
 * FOR A PARTICULAR PURPOSE. See the GNU Affero General Public License for more
 * details.
 *
 * You should have received a copy of the GNU Affero General Public License
 * along with this program.  If not, see http://www.gnu.org/licenses/
 */

/*
 *  Overview
 *  ========
 *
 *  Whenever cluster state change, node assignments of the partition changes.
 *  This leads to movement of the partition from one node to another, this is
 *  called partition migration.  For example
 *
 *  Cluster: [N1, N2]
 *  P1       : Master N1 and Replica N2
 *  Cluster: [N1, N2, N3]
 *  P1       : Master N3 and replica N1
 *  Partition P1 has to be moved to N3 which has the master copy of partition in
 *  the new cluster view.
 *
 *  Following keywords are used while describing the whole partition migration
 *  logic
 *
 *  - Partition Node hash list:	[p->replica]
 *    The hash value list with the nodes ordered. Master comes first followed
 *    by replica in current cluster view and then all other nodes.
 *
 *  - Primary Version: [p->primary_version_info]
 *    In partition node hash list, version of partition on the, first node with
 *    some valid version of data. (We need to maintain only first node
 *    information)
 *
 *  - First Non Primary Versions: [p->dupl, p->dupl_vinfo]
 *    In partition node hash list all the first nodes with the version not
 *    matching primary version (This maintains array of nodes along with the
 *    version as there could be multiple versions). Data is maintained only in
 *    first node all subsequent node with copy of duplicate version is dropped
 *
 *  - Write Journal :
 *    -- When normal writes come in, journal is written when the writes are not
 *       applied. Any DESYNC node (desync is always in replica	list) receiving
 *       incoming migration does not apply write to the record but log the
 *       operation in write_journal.
 *
 *    -- All the nodes in the replica list which has primary sync copy take the
 *       writes and apply it.
 *
 *    -- All the nodes in the replica list which has non primary sync copy reject
 *       writes.
 *
 *    -- All the nodes with DESYNC partition take writes as long as nothing is
 *       migrated into it.  Once master has received data from all the duplicates
 *       it transfers data to all nodes in replica list at that time all DESYNC
 *       nodes will write journal.
 *
 *    Golden rule is at any point of time DESYNC partition receives data from
 *    only one source. Once it has become SYNC it can get from multiple sources
 *    and merge ? Why is it needed  ?????
 *
 *  - Replication Factor: [p->p_repl_factor]
 *    The number of replica system maintain. All the nodes in the replica list
 *    after replication factor does not have partition in stable cluster view.
 *
 *  - Replica List : [p->replica upto N where N < p->p_repl_factor]
 *    List of master and replica nodes in the new cluster view. All the nodes
 *    within replication factor in the nodes hash list is replica list
 *
 *  - DESYNC Partition:
 *    Partition on a node in the replica list is DESYNC state if it has no data.
 *    replica[0] is master
 *
 *  - SYNC PARTITION:
 *    Partition on a node in the replica list is put in SYNC state if it has
 *    some version of data for that partition with it.
 *
 *  - ZOMBIE:
 *    Partition on nodes outside the replica list is put in ZOMBIE state if it
 *    has some version of data for that partition with it.	 \
 *
 *  - WAIT:
 *    Partition is put into wait state while moving from SYNC or ZOMBIE to
 *    ABSENT. This state is stage is reached when there are pending writes
 *    are there. And is needed to make sure any new writes, while last few
 *    writes are getting flushed is not allowed.
 *
 *    NB: this today is done after indicating to master that migration is done
 *        but ideally should be done after that (see order of DoneMigrate:
 *        and CompletedMigrate: in migrate_xmit_fn in migrate.c)
 *
 *  - ABSENT:
 *    Partition on the nodes outside the replica list put in the ABSENT state
 *    if it has no data.
 *
 *  ALGORITHM
 *  =========
 *
 *  - Master or acting master are the only nodes where all the data is merged
 *    and duplicates are resolved
 *
 *  - Master if DESYNC gets data from the First Primary Version node AKA origin
 *    (This is acting master while master id desync and does the merge).
 *
 *  - Writes which come in while migration was going on and master is DESYNC
 *    is proxied to the origin which does merge/apply write and replicate to
 *    the replica list.
 *
 *  - Merge is duplicate resolution. Bring in all the duplicates to the master
 *    /acting master to apply writes. And replicate it to all the nodes in the
 *    replica set.
 *
 *  - On receiving replicate request, DESYNC nodes in replica list write
 *    journals (including master). SYNC node in replica list reject write while
 *    merge is going on.
 *
 *  - Master becomes SYNC once it has received data from acting master. Before
 *    turning into SYNC after migration is finished master applies the write
 *    journal.
 *
 *  - SYNC master requests data from all the duplicates. Once it has got data
 *    from all the nodes. It ships back the final value to all the nodes in
 *    the replica list.
 *
 * NB: Please note that write journalling and write rejection is
 *     primarly relevant only in the world where replication was delta
 *     replication. But current (5/13) we do not do delta replication but we
 *     ship the entire record. So write_journal and write rejection in current
 *     world is not relevant. Revisit and fix comment
 */

#include "base/feature.h" // Turn new AS Features on/off (must be first in line)

#include <errno.h>
#include <pthread.h>
#include <stdbool.h>
#include <stddef.h>
#include <stdint.h>
#include <stdio.h>
#include <stdlib.h>
#include <string.h>
#include <unistd.h>

#include "citrusleaf/alloc.h"
#include "citrusleaf/cf_atomic.h"
#include "citrusleaf/cf_b64.h"

#include "fault.h"
#include "queue.h"
#include "util.h"

#include "base/cfg.h"
#include "base/cluster_config.h"
#include "base/datamodel.h"
#include "base/index.h"
#include "base/ldt.h"
#include "base/thr_write.h"
#include "fabric/fabric.h"
#include "fabric/migrate.h"
#include "fabric/paxos.h"
#include "storage/storage.h"


// Set to "true" to see large amounts of partition table, succession
// list and replica list information
#define DEBUG false
#define TREE_PRINT false
// Turn on Extra checking during Partition Stats
// #define PARTITION_INFO_CHECK 1


/* SYNOPSIS
 * Partition state control
 *
 */

static pthread_mutex_t		g_migration_lock = PTHREAD_MUTEX_INITIALIZER;
static bool					g_allow_migrations = true;

static volatile int g_multi_node = false;

#define BALANCE_INIT_UNRESOLVED	0
#define BALANCE_INIT_RESOLVED	1

static volatile int g_balance_init = BALANCE_INIT_UNRESOLVED;



// return number of partitions found in storage
int
as_partition_get_state_from_storage(as_namespace *ns, bool *partition_states) {

	if (!ns || !partition_states)
		return (0);

	memset(partition_states, 0, sizeof(bool) * AS_PARTITIONS);

	int n_found = 0;

	for (int j = 0; j < AS_PARTITIONS; j++) {
		as_partition_vinfo vinfo;
		size_t vinfo_len = sizeof(vinfo); // allow storage to avoid overwriting memory

		// Find if the value has been set in storage
		if (0 == as_storage_info_get(ns, j, (uint8_t *)&vinfo, &vinfo_len)) {
			if (vinfo_len == sizeof(as_partition_vinfo)) {
				cf_debug(AS_PARTITION, "{%s:%d} Partition version read from storage: iid %"PRIx64"", ns->name, j, vinfo.iid);
				if (!is_partition_null(&vinfo)) {
					cf_debug(AS_PAXOS, "{%s:%d} Partition found from storage", ns->name, j);
					partition_states[j] = true;
					n_found++;
				}
			}
			else // treat partition as lost - common on startup
				cf_debug(AS_PARTITION, "{%s:%d} Error getting info from storage, got len %d; partition will be treated as lost", ns->name, j, vinfo_len);
		}
		else
			cf_debug(AS_PARTITION, "{%s:%d} Failed to get vinfo from storage ", ns->name, j);
	} // end for

	return (n_found);
}

// flush storage
void flush_to_storage(as_namespace *ns)
{
	cf_assert(ns, AS_PARTITION, CF_CRITICAL, "invalid namespace");

	if (0 == as_storage_info_flush(ns))
		cf_debug(AS_PARTITION, "{%s:*} Flushing storage successful!", ns->name);
	else
		cf_warning(AS_PARTITION, "{%s:*} Flushing to storage failed.", ns->name);
}

// Set partition version in storage
void set_partition_version_in_storage(as_namespace *ns, size_t pid, as_partition_vinfo *vinfo, bool flush)
{
	cf_assert(ns, AS_PARTITION, CF_CRITICAL, "invalid namespace");
	cf_assert((pid < AS_PARTITIONS), AS_PARTITION, CF_CRITICAL, "invalid partition id");
	cf_assert(vinfo, AS_PARTITION, CF_CRITICAL, "invalid version info");

	if (0 == as_storage_info_set(ns, pid, (uint8_t *)vinfo, sizeof(as_partition_vinfo))) {
		// TODO flushing the data on every version change could be expensive
		if (flush) { // flush if specified
			if (0 == as_storage_info_flush(ns)) {
				cf_debug(AS_PARTITION, "{%s:%d} Setting version %"PRIx64" in storage successful!", ns->name, pid, vinfo->iid);
			} else {
				cf_warning(AS_PARTITION, "{%s:%d} Flushing to storage failed. Version %"PRIx64" will not be set in storage!", ns->name, pid, vinfo->iid);
			}
		}
	}
	else {
		cf_warning(AS_PARTITION, "{%s:%d} Setting version in storage failed. Version %"PRIx64" will not be set in storage!", ns->name, pid, vinfo->iid);

	}
}

// Clear partition version in storage
void clear_partition_version_in_storage(as_namespace *ns, size_t pid, bool flush)
{
	cf_assert(ns, AS_PARTITION, CF_CRITICAL, "invalid namespace");
	cf_assert((pid < AS_PARTITIONS), AS_PARTITION, CF_CRITICAL, "invalid partition id");

	as_partition_vinfo null_vinfo;
	memset(&null_vinfo, 0, sizeof(null_vinfo));
	set_partition_version_in_storage(ns, pid, &null_vinfo, flush);
}

// Partition version accessor functions
void generate_new_partition_version(as_partition_vinfo *new_vinfo)
{
	memset (new_vinfo, 0, sizeof(as_partition_vinfo));
	new_vinfo->iid = as_paxos_get_cluster_key();
	new_vinfo->vtp[0] = (uint16_t)1;
}

bool is_partition_null(as_partition_vinfo *new_vinfo)
{
	if (0 == new_vinfo->iid)
		return true;
	else
		return false;
}

bool increase_partition_version_tree_path(as_partition_vinfo *vinfo, cf_node fsn, cf_node *old_sl, const char* n, size_t pid)
{
	/*
	 * Find the first sync node's index in the old_succession list
	 */
	size_t old_fsn_index;

	bool found = false;
	for (int k = 0; k < g_config.paxos_max_cluster_size; k++)
	{
		if (old_sl[k] == fsn) {
			old_fsn_index = k;
			found = true;
			break;
		}
	}
	if (!found) {
		cf_detail(AS_PARTITION, "{%s:%d} can't find self in old succession list: Partition version will NOT change", n, pid);
		return (false);
	}

	int i;
	for (i = 0; i < AS_PARTITION_MAX_VERSION; i++)
	{
		if (vinfo->vtp[i] == 0)
		{
			vinfo->vtp[i] = old_fsn_index + 1;
			break;
		}
	}
	/* if we run out of space generate a new number - all optimizations with merging existing versions will be lost */
	if (i == AS_PARTITION_MAX_VERSION) {
		cf_detail(AS_PARTITION, "{%s:%d} Ran out of space in version data structure. creating a brand new version iid", n, pid);
		generate_new_partition_version(vinfo);
	}
	return true;
}

/*
 * Set the version of the partition to the new value but only if the old one matches
 * This function is only called from as_partition_balance_new, so do not flush to storage
 */
void set_new_partition_version(as_partition_vinfo *dest, as_partition_vinfo *old, as_partition_vinfo *new, as_namespace *ns, size_t pid) {

	if (!dest || !new || !old || !ns)
		return;
	if (memcmp(dest, old, sizeof(as_partition_vinfo)) == 0) {
		set_partition_version_in_storage(ns, pid, new, false);
		memcpy(dest, new, sizeof(as_partition_vinfo));
		cf_debug(AS_PARTITION, "{%s:%d} Partition version changed", ns->name, pid);
	}
}

void print_partition_version(as_namespace *ns, size_t pid) {
	cf_detail(AS_PARTITION, "{%s:%d} Version ID %"PRIx64"", ns->name, pid, ns->partitions[pid].version_info.iid);
	return;
}

void print_partition_versions(const char* n, size_t pid, as_partition_vinfo *part1, const char *mess1, as_partition_vinfo *part2, const char *mess2)
{
	cf_warning(AS_PARTITION, "{%s:%d} %s %"PRIx64" %s %"PRIx64"", n, pid, mess1, part1->iid, mess2, part2->iid);
	return;
}

// Set flag to allow migrations
void as_partition_allow_migrations() {

	/* lock */
	if (0 != pthread_mutex_lock(&g_migration_lock))
		cf_crash(AS_PARTITION, "couldn't acquire migration state lock: %s", cf_strerror(errno));

	cf_info(AS_PARTITION, "ALLOW MIGRATIONS");
	g_allow_migrations = true;

	// For receiver-side migration flow-control:
	//   Reset number of active incoming migrations.
	cf_atomic_int_set(&g_config.migrate_num_incoming, 0);

	/* unlock */
	if (0 != pthread_mutex_unlock(&g_migration_lock))
		cf_crash(AS_PARTITION, "couldn't acquire migration state lock: %s", cf_strerror(errno));

	return;
}

// Set flag to disallow migrations
void as_partition_disallow_migrations() {

	/* lock */
	if (0 != pthread_mutex_lock(&g_migration_lock))
		cf_crash(AS_PARTITION, "couldn't acquire migration state lock: %s", cf_strerror(errno));

	cf_info(AS_PARTITION, "DISALLOW MIGRATIONS");
	g_allow_migrations = false;

	/* unlock */
	if (0 != pthread_mutex_unlock(&g_migration_lock))
		cf_crash(AS_PARTITION, "couldn't acquire migration state lock: %s", cf_strerror(errno));

	return;
}

// get migration flag
bool as_partition_get_migration_flag() {

	bool flag;
	/* lock */
	if (0 != pthread_mutex_lock(&g_migration_lock))
		cf_crash(AS_PARTITION, "couldn't acquire migration state lock: %s", cf_strerror(errno));

	flag = g_allow_migrations;

	/* unlock */
	if (0 != pthread_mutex_unlock(&g_migration_lock))
		cf_crash(AS_PARTITION, "couldn't acquire migration state lock: %s", cf_strerror(errno));
	return (flag);

}

/* as_partition_reinit
 * reinitialize an as_partition
 * Should always be called while holding the partition lock
 */
void
as_partition_reinit(as_partition *p, as_namespace *ns, int pid)
{
	cf_assert(p, AS_PARTITION, CF_CRITICAL, "invalid partition");

	memset(p->replica, 0, sizeof(cf_node) * g_config.paxos_max_cluster_size);
	p->origin = 0;
	p->target = 0;
	p->state = AS_PARTITION_STATE_ABSENT;
	p->pending_writes = 0;
	p->pending_migrate_tx = 0;
	p->pending_migrate_rx = 0;

	memset(p->replica_tx_onsync, 0, sizeof(p->replica_tx_onsync));

	p->n_dupl = 0;
	memset(p->dupl_nodes, 0, sizeof(p->dupl_nodes));
	p->reject_writes = false;
	p->waiting_for_master = false;
	memset(&p->primary_version_info, 0, sizeof(p->primary_version_info));
	memset(&p->version_info, 0, sizeof(p->version_info));
	memset(p->old_sl, 0, sizeof(p->old_sl));
	p->p_repl_factor = ns->replication_factor;
	p->current_outgoing_ldt_version = 0;

	p->cluster_key = 0;

	as_index_tree *t = p->vp;

	// First initialization is the only time there's a null tree pointer.
	if (! p->vp && ! ns->cold_start) {
		if (! ns->tree_roots) {
			cf_crash(AS_PARTITION, "ns %s pid %d has null tree roots", ns->name, pid);
		}

		p->vp = as_index_tree_resume(ns->arena, (as_index_value_destructor)&as_record_destroy, ns, &ns->tree_roots[pid]);

		// There's no going back to cold start now - do so the harsh way.
		if (! p->vp) {
			cf_crash(AS_PARTITION, "ns %s pid %d fail tree resume", ns->name, pid);
		}
	}
	else {
		p->vp = as_index_tree_create(ns->arena, (as_index_value_destructor)&as_record_destroy, ns, ns->tree_roots ? &ns->tree_roots[pid] : NULL);
	}

	cf_debug(AS_PARTITION, "{%s:%d}as_partition_reinit: NEW TREE %p ", ns->name, pid, p->vp);
	if (NULL != t) {
		cf_debug(AS_PARTITION, "{%s:%d}as_partition_reinit: OLD TREE %p  ref count %d", ns->name, pid, t, cf_rc_count(t));
		as_index_tree_release(t, ns);
	}
	as_index_tree *sub_t = p->sub_vp;
	// First initialization is the only time there's a null tree pointer.
	if (! p->sub_vp && ! ns->cold_start) {
		if (! ns->sub_tree_roots) {
			cf_crash(AS_PARTITION, "ns %s pid %d has null sub-tree roots", ns->name, pid);
		}

		p->sub_vp = as_index_tree_resume(ns->arena, (as_index_value_destructor)&as_record_destroy, ns, &ns->sub_tree_roots[pid]);

		// There's no going back to cold start now - do so the harsh way.
		if (! p->sub_vp) {
			cf_crash(AS_PARTITION, "ns %s pid %d fail tree resume", ns->name, pid);
		}
	}
	else {
		p->sub_vp = as_index_tree_create(ns->arena, (as_index_value_destructor)&as_record_destroy, ns, ns->sub_tree_roots ? &ns->sub_tree_roots[pid] : NULL);
	}
	cf_debug(AS_PARTITION, "{%s:%d}as_partition_reinit: NEW SUBRECORD TREE %p ", ns->name, pid, p->sub_vp);
	if (NULL != sub_t) {
		cf_debug(AS_PARTITION, "{%s:%d}as_partition_reinit: OLD SUBRECORD TREE %p  ref count %d", ns->name, pid, sub_t, cf_rc_count(sub_t));
		as_index_tree_release(sub_t, ns);
	}

	// Currently both tree have same property
	p->vp->data_inmemory      = ns->storage_data_in_memory;
	p->sub_vp->data_inmemory  = ns->storage_data_in_memory;

	return;
} // end as_partition_reinit()

/*
 * Set a partition to be in the desync state
 * Set the state variable and clean out the version info
 */
void set_partition_desync_lockfree(as_partition *p, as_partition_vinfo *vinfo, as_namespace *ns, size_t pid, bool flush) {
	if ((NULL == p) || (NULL == vinfo) || (NULL == ns)) /* params */
		return;
	p->state = AS_PARTITION_STATE_DESYNC;
	as_index_tree *t = p->vp;
	p->vp = as_index_tree_create(ns->arena, (as_index_value_destructor)&as_record_destroy, ns, ns->tree_roots ? &ns->tree_roots[pid] : NULL);
	cf_debug(AS_PARTITION, "{%s:%d}set_partition_desync_lockfree: TREE %p ", ns->name, pid, p->vp);
	cf_debug(AS_PARTITION, "{%s:%d}set_partition_desync_lockfree: OLD TREE %p  ref count %d", ns->name, pid, t, cf_rc_count(t));
	as_index_tree_release(t, ns);

	as_index_tree *sub_t = p->sub_vp;
	p->sub_vp = as_index_tree_create(ns->arena, (as_index_value_destructor)&as_record_destroy, ns, ns->sub_tree_roots ? &ns->sub_tree_roots[pid] : NULL);
	cf_debug(AS_PARTITION, "{%s:%d}set_partition_desync_lockfree: SUBRECORD TREE %p ", ns->name, pid, p->sub_vp);
	cf_debug(AS_PARTITION, "{%s:%d}set_partition_desync_lockfree: OLD SUBRECORD TREE %p  ref count %d", ns->name, pid, t, cf_rc_count(sub_t));
	as_index_tree_release(sub_t, ns);

	clear_partition_version_in_storage(ns, pid, flush);
	memset(vinfo, 0, sizeof(as_partition_vinfo));
	// Currently both tree have same property
	p->vp->data_inmemory = ns->storage_data_in_memory;
	p->sub_vp->data_inmemory = ns->storage_data_in_memory;

	return;
}

/*
 * Set a partition to be in the desync state
 * Should always be called within partition lock
 * Set the state variable and clean out the version info
 */
int set_partition_desync(as_partition *p, as_partition_vinfo *vinfo, as_namespace *ns, size_t pid) {
	/* lock */
	if (0 != pthread_mutex_lock(&g_migration_lock))
		cf_crash(AS_PARTITION, "couldn't acquire migration state lock: %s", cf_strerror(errno));

	int retval = -1;
	if (true == g_allow_migrations)
	{
		// Always set flush flag as this is never called from as_partition_balance_new
		set_partition_desync_lockfree(p, vinfo, ns, pid, true);
		retval = 0;
	}
	else {
		cf_info(AS_PARTITION, "{%s:%d} MIGRATIONS DISALLOWED: State cannot be changed to ABSENT", p->partition_id, ns->name);
	}

	/* unlock */
	if (0 != pthread_mutex_unlock(&g_migration_lock))
		cf_crash(AS_PARTITION, "couldn't acquire migration state lock: %s", cf_strerror(errno));

	return (retval);
}

/*
 * Set a partition to be in the absent state
 * Should always be called within partition lock
 * Set the state variable and clean out the version info
 */
void set_partition_absent_lockfree(as_partition *p, as_partition_vinfo *vinfo, as_namespace *ns, size_t pid, bool flush) {
	if ((NULL == p) || (NULL == vinfo) || (NULL == ns)) /* params */
		return;
	// as_partition_reinit(p, ns);
	as_index_tree *t = p->vp;
	p->vp = as_index_tree_create(ns->arena, (as_index_value_destructor)&as_record_destroy, ns, ns->tree_roots ? &ns->tree_roots[pid] : NULL);
	cf_debug(AS_PARTITION, "{%s:%d} TREE %p ", ns->name, pid, p->vp);
	// A Change:  Set the State BEFORE the tree release, just in case that
	// is opening too large of a time window.
	p->state = AS_PARTITION_STATE_ABSENT; // Move the state setting ABOVE the tree release.
	if (NULL != t) {
		cf_debug(AS_PARTITION, "{%s:%d}as_partition_reinit: OLD TREE %p  ref count %d", ns->name, pid, t, cf_rc_count(t));
		as_index_tree_release(t, ns);
	}

	as_index_tree *sub_t = p->sub_vp;
	p->sub_vp = as_index_tree_create(ns->arena, (as_index_value_destructor)&as_record_destroy, ns, ns->sub_tree_roots ? &ns->sub_tree_roots[pid] : NULL);
	cf_debug(AS_PARTITION, "{%s:%d} TREE %p ", ns->name, pid, p->sub_vp);
	if (NULL != sub_t) {
		cf_debug(AS_PARTITION, "{%s:%d}as_partition_reinit: OLD TREE %p  ref count %d", ns->name, pid, sub_t, cf_rc_count(sub_t));
		as_index_tree_release(sub_t, ns);
	}

	p->current_outgoing_ldt_version = 0;
	clear_partition_version_in_storage(ns, pid, flush);
	memset(vinfo, 0, sizeof(as_partition_vinfo));

	// Currently both tree have same property
	p->vp->data_inmemory = ns->storage_data_in_memory;
	p->sub_vp->data_inmemory = ns->storage_data_in_memory;

	return;
}

/*
 * Set a partition to be in the absent state
 * Should always be called within partition lock
 * Set the state variable and clean out the version info
 */
int set_partition_absent(as_partition *p, as_partition_vinfo *vinfo, as_namespace *ns, size_t pid) {
	/* lock */
	if (0 != pthread_mutex_lock(&g_migration_lock))
		cf_crash(AS_PARTITION, "couldn't acquire migration state lock: %s", cf_strerror(errno));

	int retval = -1;
	if (true == g_allow_migrations)
	{
		set_partition_absent_lockfree(p, vinfo, ns, pid, true);
		retval = 0;
	}

	/* unlock */
	if (0 != pthread_mutex_unlock(&g_migration_lock))
		cf_crash(AS_PARTITION, "couldn't acquire migration state lock: %s", cf_strerror(errno));

	return (retval);
}

/*
 * Set a partition to be in the sync state
 * Should always be called within partition lock
 * Set the state variables and initialize new version info
 */
void set_partition_sync_lockfree(as_partition *p, size_t pid, as_namespace *ns, bool flush) {
	if ((NULL == p) || (NULL == ns)) /* params */
		return;
	p->state = AS_PARTITION_STATE_SYNC;

	/* if the node is master and it partition_vinfo is already set, do nothing */
	if  ((g_config.self_node == p->replica[0]) && (!is_partition_null(&p->version_info))) {
		cf_debug(AS_PARTITION, "{%s:%d} Master preserving  partition version info", ns->name, pid);
		if (memcmp(&p->version_info, &p->primary_version_info, sizeof(as_partition_vinfo)) != 0)
			cf_warning(AS_PARTITION, "{%s:%d} Attempt to set a master sync partition to a non-primary version value", ns->name, pid);
		return;
	}
	if  (is_partition_null(&p->primary_version_info)) {
		cf_warning(AS_PARTITION, "{%s:%d} Failed: Attempt to set partition sync with primary version NULL", ns->name, pid);
		return;
	}
	// Set the version in storage if needed
	set_partition_version_in_storage(ns, pid, &p->primary_version_info, flush);
	/*copy new partition version. it is always set to the the primary version*/
	memcpy(&p->version_info, &p->primary_version_info, sizeof(as_partition_vinfo));
	print_partition_version(ns, pid);
	return;
}

/*
 * Set a partition to be in the sync state
 * Should always be called within partition lock
 * Set the state variables and initialize new version info
 */
int set_partition_sync(as_partition *p, size_t pid, as_namespace *ns) {
	/* lock */
	if (0 != pthread_mutex_lock(&g_migration_lock))
		cf_crash(AS_PARTITION, "couldn't acquire migration state lock: %s", cf_strerror(errno));

	int retval = -1;
	if (true == g_allow_migrations)
	{
		cf_detail(AS_PARTITION, "{%s:%d} Setting to SYNC", ns->name, pid);
		set_partition_sync_lockfree(p, pid, ns, true);
		retval = 0;
	}

	/* unlock */
	if (0 != pthread_mutex_unlock(&g_migration_lock))
		cf_crash(AS_PARTITION, "couldn't acquire migration state lock: %s", cf_strerror(errno));

	return (retval);
}

/*
 * Set a partition to be in the zombie state
 * Should always be called within partition lock
 * Set the state variables and initialize new version info
 */
void set_partition_zombie(as_partition *p, as_namespace *ns, size_t pid) {
	if ((NULL == p) || (NULL == ns)) /* params */
		return;
	p->state = AS_PARTITION_STATE_ZOMBIE;
	cf_debug(AS_PARTITION, "{%s:%d} Setting to ZOMBIE", ns->name, pid);
	return;
}

/* as_partition_init
 * Create an as_partition */
void
as_partition_init(as_partition *p, as_namespace *ns, int pid)
{
	cf_assert(p, AS_PARTITION, CF_CRITICAL, "invalid partition");

	if (0 != pthread_mutex_init(&p->lock, 0))
		cf_crash(AS_PARTITION, "couldn't initialize partition state lock: %s", cf_strerror(errno));

	p->vp = (as_index_tree *) NULL;
	p->sub_vp = (as_index_tree *) NULL;
	as_partition_reinit(p, ns, pid);

	return;
}

/* as_partition_getstates
 * Summarize the partition states, populating the supplied structure
 */
void
as_partition_getstates(as_partition_states *ps)
{
	size_t active_partition_count = 0;
	size_t reject_writes_partition_count = 0;

	memset(ps, 0, sizeof(as_partition_states));

	for (int i = 0; i < g_config.namespaces; i++) {
		as_namespace *ns = g_config.namespace[i];
		size_t ns_absent_partitions = 0;
		for (int j = 0; j < AS_PARTITIONS; j++) {

			as_partition *p = &ns->partitions[j];

			if (0 != pthread_mutex_lock(&p->lock))
				cf_crash(AS_PARTITION, "couldn't acquire partition state lock: %s", cf_strerror(errno));

			switch (p->state)
			{
				case AS_PARTITION_STATE_UNDEF:
					ps->undef++;
					break;
				case AS_PARTITION_STATE_SYNC:
				{
					cf_node n;

					if (0 == p->target)
						n = (p->origin) ? p->origin : p->replica[0];
					else
						n = (p->origin) ? p->origin : g_config.self_node;

					if (g_config.self_node == n)
						ps->sync_actual++;
					else
						ps->sync_replica++;
				}
				break;

				case AS_PARTITION_STATE_DESYNC:
					ps->desync++;
					break;
				case AS_PARTITION_STATE_ZOMBIE:
					ps->zombie++;
					break;
				case AS_PARTITION_STATE_WAIT:
					ps->wait++;
					break;
				case AS_PARTITION_STATE_ABSENT:
					ps->absent++;
					ns_absent_partitions++;
					break;
				default:
					cf_crash(AS_PARTITION, "{%s:%d} in illegal state %d", ns->name, j, (int)p->state);
			}


			if ((p->pending_migrate_tx != 0) || (p->pending_migrate_rx != 0) || (p->origin != 0) || (p->n_dupl != 0))
				active_partition_count++;
			if (p->reject_writes)
				reject_writes_partition_count++;

			ps->n_objects += p->vp->elements;
			ps->n_ref_count += cf_rc_count(p->vp);
			ps->n_sub_objects += p->sub_vp->elements;
			ps->n_sub_ref_count += cf_rc_count(p->sub_vp);

			if (0 != pthread_mutex_unlock(&p->lock))
				cf_crash(AS_PARTITION, "couldn't release partition state lock: %s", cf_strerror(errno));
		}

		cf_atomic_int_set(&ns->n_absent_partitions, ns_absent_partitions);
		cf_atomic_int_set(&ns->n_actual_partitions, ps->sync_actual);
	}

	cf_debug(AS_PARTITION, "partitions: migrating %d, rejecting writes %d.", active_partition_count, reject_writes_partition_count);

	return;
}

static
int find_in_replica_list(as_partition *p, cf_node self) {
	cf_assert(p, AS_PARTITION, CF_CRITICAL, "invalid partition");
	int my_index = -1;
	for (int i = 0; i < g_config.paxos_max_cluster_size; i++) {
		if (p->replica[i] == (cf_node)0)
			break;
		if (p->replica[i] == self) {
			my_index = i;
			break;
		}
	}
	return (my_index);
}

static
void as_partition_health_check(as_namespace *ns, size_t pid, as_partition *p, int my_index)
{
	as_partition_vinfo *pvinfo = &ns->partitions[pid].version_info;
	bool is_sync 	= (p->state == AS_PARTITION_STATE_SYNC);
	bool is_desync 	= (p->state == AS_PARTITION_STATE_DESYNC);
	bool is_zombie 	= (p->state == AS_PARTITION_STATE_ZOMBIE);
	bool is_master 	= (0 == my_index);
	bool is_replica = (0 < my_index) && (my_index < p->p_repl_factor);
	bool is_primary = memcmp(pvinfo, &p->primary_version_info, sizeof(as_partition_vinfo)) == 0;
	bool migrating_to_master = (p->target != 0);

	// State consistency checks.
	// TODO: Ideally convert debugs below to warnings if we are confident.
	if (migrating_to_master) {
		if (p->target != p->replica[0]) {
			cf_debug(AS_PARTITION, "{%s:%d} Partition state error on write reservation. Target of migration not master node", ns->name, pid);
		}

		if (! ((is_zombie && is_primary) || (is_replica && is_sync && is_primary))) {
			cf_debug(AS_PARTITION, "{%s:%d} Partition state error on write reservation. Illegal state in node migrating to master", ns->name, pid);
		}
	}

	if (((is_replica && is_desync) || (is_replica && is_sync && ! is_primary)) && p->origin != p->replica[0]) {
		cf_debug(AS_PARTITION, "{%s:%d} Partition state error on write reservation. origin does not match master", ns->name, pid);
	}
	else if (is_replica && is_sync && is_primary && ! migrating_to_master && p->origin && p->origin != p->replica[0]) {
		cf_debug(AS_PARTITION, "{%s:%d} Partition state error on write reservation. replica sync node's origin does not match master", ns->name, pid);
	}
	else if (is_master && is_desync && p->origin == (cf_node)0) {
		cf_debug(AS_PARTITION, "{%s:%d} Partition state error on write reservation. Origin node is NULL for non-sync master", ns->name, pid);
	}

	for (int i = 0; i < p->p_repl_factor; i++) {
		if (p->replica[i] == (cf_node)0 && as_partition_balance_is_init_resolved()) {
			cf_debug(AS_PARTITION, "{%s:%d} Detected state error. Replica list contains null node at position %d", ns->name, pid, i);
			cf_atomic_int_incr(&g_config.err_replica_null_node);
		}
	}

	for (int i = p->p_repl_factor; i < g_config.paxos_max_cluster_size; i++) {
		if (p->replica[i] != (cf_node)0) {
			cf_debug(AS_PARTITION, "{%s:%d} Detected state error. Replica list contains non null node %"PRIx64" at position %d", ns->name, pid, p->replica[i], i);
			cf_atomic_int_incr(&g_config.err_replica_non_null_node);
		}
	}
}

static cf_atomic32 g_partition_check_counter = 0;

// Find best node to handle read/write. Called within partition lock.
static
cf_node find_sync_copy(as_namespace *ns, size_t pid, as_partition *p, bool is_read)
{
	cf_assert(ns, AS_PARTITION, CF_CRITICAL, "invalid namespace");
	cf_assert((pid < AS_PARTITIONS), AS_PARTITION, CF_CRITICAL, "invalid partition id");
	cf_assert(p, AS_PARTITION, CF_CRITICAL, "invalid partition");

	cf_node n = (cf_node)0;
	cf_node self = g_config.self_node;
	// Find location of self in replica list, returns -1 if not found.
	int my_index = find_in_replica_list(p, self);

	// Do health check occasionally (expensive to do for every read/write).
	if ((cf_atomic32_incr(&g_partition_check_counter) & 0x0FFF) == 0) {
		as_partition_health_check(ns, pid, p, my_index);
	}

	// Find an appropriate copy of this partition.
	//
	// Return this node if:
	//		- node is (eventual) master and sync
	//		- node is migrating to master (i.e. is acting master)
	// Return origin node if:
	//		- node is (eventual) master and desync
	// Return this node if:
	//		- it's a read, node is replica, and has no origin
	// Otherwise, return (eventual) master.

	bool is_sync	= (p->state == AS_PARTITION_STATE_SYNC);
	bool is_desync	= (p->state == AS_PARTITION_STATE_DESYNC);
	bool is_master	= (0 == my_index);
	bool is_replica	= (0 < my_index) && (my_index < p->p_repl_factor);
	bool migrating_to_master = (p->target != 0);

	if ((is_master && is_sync) || migrating_to_master) {
		n = self;
	} 
	else if (is_master && is_desync) {
		n = p->origin;
	}
	else if (is_read && is_replica && p->origin == (cf_node)0) {
		n = self;
	}
	else {
		n = p->replica[0];
	}

	if (n == 0 && as_partition_balance_is_init_resolved()) {
		cf_debug(AS_PARTITION, "{%s:%d} Returning null node, could not find sync copy of this partition my_index %d, master %"PRIx64" replica %"PRIx64" origin %"PRIx64"", 
					ns->name, pid, my_index, p->replica[0], p->replica[1], p->origin);
		cf_atomic_int_incr(&g_config.err_sync_copy_null_master);
	}

	return n;
}


/* as_partition_reservation_duplicate
 * A rare case where the source and dest both have a copy, NOT THE ACTUAL RESERVATION */
void
as_partition_reservation_copy(as_partition_reservation *dst, as_partition_reservation *src)
{
	dst->ns = src->ns;
	dst->is_write = src->is_write;
	dst->pid = src->pid;
	dst->p = src->p;
	dst->state = src->state;
	dst->tree = src->tree;
	dst->sub_tree = src->sub_tree;
	dst->n_dupl = src->n_dupl;
	memcpy(dst->dupl_nodes, src->dupl_nodes, sizeof(cf_node) * dst->n_dupl);
	dst->reject_writes = src->reject_writes;
	dst->cluster_key = src->cluster_key;
	memcpy(&dst->vinfo, &src->vinfo, sizeof(as_partition_vinfo));
}

/* as_partition_reservation_move
 * Simply moves the reservation from one structure to the other */
void
as_partition_reservation_move(as_partition_reservation *dst, as_partition_reservation *src)
{
	as_partition_reservation_copy(dst, src);
	memset(src, 0, sizeof(as_partition_reservation));
}

/* as_partition_reserve_update_state
 * ...no kidding, update a reservation on a partition */
void
as_partition_reserve_update_state(as_partition_reservation *rsv)
{
	cf_assert(rsv, AS_PARTITION, CF_CRITICAL, "invalid reservation");

	if (0 != pthread_mutex_lock(&rsv->p->lock))
		cf_crash(AS_PARTITION, "couldn't acquire partition state lock: %s", cf_strerror(errno));

	rsv->state = rsv->p->state;
	rsv->n_dupl = rsv->p->n_dupl;
	memcpy(rsv->dupl_nodes, rsv->p->dupl_nodes, sizeof(cf_node) * rsv->n_dupl);
	rsv->reject_writes = rsv->p->reject_writes;
	rsv->cluster_key = rsv->p->cluster_key;

	if (!is_partition_null(&rsv->p->version_info))
		memcpy(&rsv->vinfo, &rsv->p->version_info, sizeof(as_partition_vinfo));
	else
		memcpy(&rsv->vinfo, &rsv->p->primary_version_info, sizeof(as_partition_vinfo));

	if (0 != pthread_mutex_unlock(&rsv->p->lock))
		cf_crash(AS_PARTITION, "couldn't release partition state lock: %s", cf_strerror(errno));

	return;
}

/* as_partition_reserve_write
 * Obtain a write reservation on a partition, or get the address of a
 * node who can.
 * On success, the provided as_partition_reservation * is filled in with the appropriate
 * reserved tree, namespace, etc and the pending write count is incremented;
 * On failure, the provided reservation is not touched or initialized
 *
 * In either case, the node is returned. */
int
as_partition_reserve_read_write(as_namespace *ns, as_partition_id pid,
								as_partition_reservation *rsv, cf_node *node,
								bool is_read, uint64_t *cluster_key)
{
	as_partition *p = NULL;
	cf_node n;
	uint64_t ck;
	int rv = -1;

	cf_assert(ns, AS_PARTITION, CF_CRITICAL, "invalid namespace");
	cf_assert(rsv, AS_PARTITION, CF_CRITICAL, "invalid reservation");
	cf_assert((pid < AS_PARTITIONS), AS_PARTITION, CF_CRITICAL, "invalid partition");

	p = &ns->partitions[pid];

	if (0 != pthread_mutex_lock(&p->lock))
		cf_crash(AS_PARTITION, "couldn't acquire partition state lock: %s", cf_strerror(errno));

	ck = p->cluster_key;
	n = find_sync_copy(ns, pid, p, is_read);
	/* If we're aren't writeable, return */
	if (n != g_config.self_node) {
		goto finish;
	}

	/* This should always be true (desyncs will be caught above in the
	 * migration path checking) */
	if (AS_PARTITION_STATE_SYNC == p->state || AS_PARTITION_STATE_ZOMBIE == p->state) {
		rsv->ns = ns;
		rsv->is_write = is_read ? false : true;
		rsv->pid = pid;
		rsv->p = p;
		cf_rc_reserve(p->vp);
		if( TREE_PRINT )
			cf_detail(AS_PARTITION, "{%s:%d} RESERVE READ_WRITE TREE %p", ns->name, pid, p->vp);
		rsv->tree = p->vp;
		cf_rc_reserve(p->sub_vp);
		cf_detail(AS_PARTITION, "{%s:%d} RESERVE READ_WRITE SUB REC TREE %p", ns->name, pid, p->sub_vp);
		rsv->sub_tree = p->sub_vp;
		if (rsv->tree)
			cf_assert(rsv->sub_tree, AS_PARTITION, CF_CRITICAL, "invalid partition");

		if (!is_read)
			rsv->p->pending_writes++;

		rsv->state = p->state;
		rsv->n_dupl = p->n_dupl;
		memcpy(rsv->dupl_nodes, p->dupl_nodes, sizeof(cf_node) * rsv->n_dupl);
		rsv->reject_writes = p->reject_writes;
		rsv->cluster_key = p->cluster_key;
		// copy version info. this is guaranteed to not be null as the state is SYNC or ZOMBIE
		memcpy(&rsv->vinfo, &p->version_info, sizeof(as_partition_vinfo));
		rv = 0;
	}
	else // safety!
		memset(rsv, 0, sizeof(*rsv));

finish:
	if (0 != pthread_mutex_unlock(&p->lock))
		cf_crash(AS_PARTITION, "couldn't release partition state lock: %s", cf_strerror(errno));
	if (node)
		*node = n;
	if (cluster_key)
		*cluster_key = ck;
	return(rv);
}


/* as_partition_reserve_lockfree
 * Reserve a partition without doing any safety checking and bypassing the
 * partition state lock */
void
as_partition_reserve_lockfree(as_namespace *ns, as_partition_id pid, as_partition_reservation *rsv)
{
	as_partition *p = NULL;
//	cf_node n = g_config.self_node;


	cf_assert(ns, AS_PARTITION, CF_CRITICAL, "invalid namespace");
	cf_assert(rsv, AS_PARTITION, CF_CRITICAL, "invalid reservation");
	cf_assert((pid < AS_PARTITIONS), AS_PARTITION, CF_CRITICAL, "invalid partition");
	p = &ns->partitions[pid];

	rsv->ns = ns;
	rsv->is_write = false;
	rsv->pid = pid;
	rsv->p = p;
	cf_rc_reserve(p->vp);
	cf_detail(AS_PARTITION, "{%s:%d} RESERVE LOCKFREE TREE %p", ns->name, pid, p->vp);
	rsv->tree = p->vp;
	cf_rc_reserve(p->sub_vp);
	cf_detail(AS_PARTITION, "{%s:%d} RESERVE LOCKFREE TREE %p", ns->name, pid, p->sub_vp);
	rsv->sub_tree = p->sub_vp;
	if (rsv->tree)
		cf_assert(rsv->sub_tree, AS_PARTITION, CF_CRITICAL, "invalid partition");

	rsv->state = p->state;
	rsv->n_dupl = p->n_dupl;
	memcpy(rsv->dupl_nodes, p->dupl_nodes, sizeof(cf_node) * rsv->n_dupl);
	rsv->reject_writes = p->reject_writes;
	rsv->cluster_key = p->cluster_key;
	if (!is_partition_null(&p->version_info))
		memcpy(&rsv->vinfo, &p->version_info, sizeof(as_partition_vinfo));
	else
		memcpy(&rsv->vinfo, &p->primary_version_info, sizeof(as_partition_vinfo));

	return;
}

int
as_partition_reserve_migrate_timeout(as_namespace *ns, as_partition_id pid, as_partition_reservation *rsv, cf_node *node, int timeout_ms)
{
	as_partition *p = NULL;

	cf_assert(ns, AS_PARTITION, CF_CRITICAL, "invalid namespace");
	cf_assert(rsv, AS_PARTITION, CF_CRITICAL, "invalid reservation");
	cf_assert((pid < AS_PARTITIONS), AS_PARTITION, CF_CRITICAL, "invalid partition");
	p = &ns->partitions[pid];

	struct timespec tp;
	cf_set_wait_timespec(timeout_ms, &tp);
	if (0 != pthread_mutex_timedlock(&p->lock, &tp)) {
		return -1;
	}    
	as_partition_reserve_lockfree(ns, pid, rsv);

	if (0 != pthread_mutex_unlock(&p->lock)) {
		cf_crash(AS_PARTITION, "couldn't release partition state lock: %s", cf_strerror(errno));
	}

	if (node) {
		*node = g_config.self_node;
	}
	return 0;
}

/* as_partition_reserve_migrate
 * Reserve a partition for migration; this bypasses most all safety
 * checking, so never returns failure even though it has a return code */
void
as_partition_reserve_migrate(as_namespace *ns, as_partition_id pid, as_partition_reservation *rsv, cf_node *node)
{
	as_partition *p = NULL;

	cf_assert(ns, AS_PARTITION, CF_CRITICAL, "invalid namespace");
	cf_assert(rsv, AS_PARTITION, CF_CRITICAL, "invalid reservation");
	cf_assert((pid < AS_PARTITIONS), AS_PARTITION, CF_CRITICAL, "invalid partition");
	p = &ns->partitions[pid];

	if (0 != pthread_mutex_lock(&p->lock))
		cf_crash(AS_PARTITION, "couldn't acquire partition state lock: %s", cf_strerror(errno));

	as_partition_reserve_lockfree(ns, pid, rsv);

	if (0 != pthread_mutex_unlock(&p->lock))
		cf_crash(AS_PARTITION, "couldn't release partition state lock: %s", cf_strerror(errno));

	if (node) *node = g_config.self_node;

}

<<<<<<< HEAD
/*
 * This function allows reserving the partition in 3 cases.
 * If the node is the -
 * 1. master of this partition
 * 2. relica of this partition
 * Populating sindex only in this 3 nodes is efficient.
 */
int
as_partition_reserve_replica_list(as_namespace *ns, as_partition_id pid, as_partition_reservation *rsv)
{
	as_partition *p = NULL;
	int ret = -1;
=======
/* as_partition_reserve_qnode
 * Obtain a read reservation on qnode ... used by secondary index code to make sure * index is loaded on the qnode so queries can be served after scan quickly. Rather
 * than waiting till the migation finishes
 *
 * On success:  The provided as_partition_reservation * is filled in with the
 * 				appropriate reserved tree, namespace, etc and the pending write
 * 				count is incremented;
 * On failure:  The provided reservation is not touched or initialized
 *
 * In either case, the node is returned.
 */
int
as_partition_reserve_qnode(as_namespace *ns, as_partition_id pid, as_partition_reservation *rsv)
{
	as_partition *p = NULL;
	int ret         = -1;
>>>>>>> 02c3fe6c

	cf_assert(ns, AS_PARTITION, CF_CRITICAL, "invalid namespace");
	cf_assert(rsv, AS_PARTITION, CF_CRITICAL, "invalid reservation");
	cf_assert((pid < AS_PARTITIONS), AS_PARTITION, CF_CRITICAL, "invalid partition");
	p = &ns->partitions[pid];

	cf_node self = g_config.self_node;
<<<<<<< HEAD
	// find location of node in replica list, returns -1 if node is not found
	int my_index = find_in_replica_list(p, self);
=======
	cf_node n;
	// find location of node in replica list, returns -1 if node is not found
>>>>>>> 02c3fe6c

	if (0 != pthread_mutex_lock(&p->lock))
		cf_crash(AS_PARTITION, "couldn't acquire partition state lock: %s", cf_strerror(errno));

<<<<<<< HEAD
	bool is_replica = (0 < my_index) && (my_index < p->p_repl_factor);
	bool is_master  = (0 == my_index);

	if (is_replica || is_master) {
		/* This should always be true (desyncs will be caught above in the
		 * migration path checking) */
		if (AS_PARTITION_STATE_SYNC == p->state || AS_PARTITION_STATE_DESYNC == p->state) {
=======
	bool is_qnode  = false;
	if (p->qnode) {
		n = p->qnode; //	    is_qnode = (n == self);
	} else {
		// is_read is always true in case of queries
		// TODO this is not needed
		n = find_sync_copy(ns, pid, p, true);
	}
	is_qnode = (n == self);

	if (is_qnode) {
		/* This should always be true (desyncs will be caught above in the
		 * migration path checking) */
		if (AS_PARTITION_STATE_SYNC == p->state || AS_PARTITION_STATE_ZOMBIE == p->state) {
>>>>>>> 02c3fe6c
			as_partition_reserve_lockfree(ns, pid, rsv);
			ret = 0;
		}
		else {
			// This is just a safety net.
			memset(rsv, 0, sizeof(*rsv));
		}
	}

	if (0 != pthread_mutex_unlock(&p->lock))
		cf_crash(AS_PARTITION, "couldn't release partition state lock: %s", cf_strerror(errno));

	return ret;
<<<<<<< HEAD

=======
}

uint32_t
as_partition_prereserve_qnodes(as_namespace * ns, bool is_partition_qnode[], as_partition_reservation rsv[])
{
	/*
	 * Iterate through all the partitions
	 * If the node is qnode for the partition 
	 * 		set the pid index in is_partition_qnode as true
	 * 		reserve the parition suing rsv of index pid.
	 * Else 
	 * 		Set the pid index in is_partition_qnode as false
	 */
	as_partition  * p = NULL;
	uint32_t reserved = 0;
	// Iterate through all the partitions in the namespace
	for (int i=0; i<AS_PARTITIONS; i++) {
		p = &ns->partitions[i];
		cf_node self = g_config.self_node;

		if (0 != pthread_mutex_lock(&p->lock))
			cf_crash(AS_PARTITION, "couldn't acquire partition state lock: %s", cf_strerror(errno));

		bool is_qnode  = false;
		if (p->qnode) {
			is_qnode = (p->qnode == self);
		}

		// If the node is qnode for the partition
		if (is_qnode) {
			// Set the pid index in is_parition_qnode as true.
			// Reserve the partition.
			
			AS_PARTITION_RESERVATION_INIT(rsv[i]);
			as_partition_reserve_lockfree(ns, i, &rsv[i]);
			is_partition_qnode[i] = true;
			reserved++;
			// Theoretically, any partition which is qnode whould either belong to sync or 
			// zombie state. Its better to know if some other state is becoming qnode.
			if (AS_PARTITION_STATE_SYNC != p->state && AS_PARTITION_STATE_ZOMBIE != p->state) {
				cf_debug(AS_PARTITION, "Not expected - Partition is qnode and partition %d is in %d state", i, p->state);
			}
			cf_atomic_int_incr(&g_config.dup_tree_count);
		}
		else {
			is_partition_qnode[i] = false;
		}

		if (0 != pthread_mutex_unlock(&p->lock))
			cf_crash(AS_PARTITION, "couldn't unlock partition state lock: %s", cf_strerror(errno));
	}
	return reserved;
>>>>>>> 02c3fe6c
}
/* as_partition_reserve_write
 * Obtain a write reservation on a partition, or get the address of a
 * node who can.
 * On success, the provided as_partition_reservation * is filled in with the appropriate
 * reserved tree, namespace, etc and the pending write count is incremented;
 * On failure, the provided reservation is not touched or initialized
 *
 * In either case, the node is returned. */
int
as_partition_reserve_write(as_namespace *ns, as_partition_id pid, as_partition_reservation *rsv, cf_node *node, uint64_t *cluster_key)
{
	return as_partition_reserve_read_write(ns, pid, rsv, node, false, cluster_key);
}
/* as_partition_reserve_read
 * Reserve a partition for reads
 * return value 0 means the reservation was taken, -1 means not
 * in either case, the node is always filled out with who should be contacted
 */
int
as_partition_reserve_read(as_namespace *ns, as_partition_id pid, as_partition_reservation *rsv, cf_node *node, uint64_t *cluster_key)
{
	return as_partition_reserve_read_write(ns, pid, rsv, node, true, cluster_key);
}


/* as_partition_reserve_query
 * Reserve a partition for query
 * return value 0 means the reservation was taken, -1 means not
 */
int
as_partition_reserve_query(as_namespace *ns, as_partition_id pid, as_partition_reservation *rsv)
{
	return as_partition_reserve_write(ns, pid, rsv, NULL, NULL);
}

/* as_partition_prereserve_query
 * Reserves all query-able partitions
 * Returns the number of partitions reserved
 */
int
as_partition_prereserve_query(as_namespace * ns, bool can_partition_query[], as_partition_reservation rsv[])
{
	int reserved = 0;
	for (int i=0; i<AS_PARTITIONS; i++) {
		if (as_partition_reserve_query(ns, i, &rsv[i])) {
			can_partition_query[i] = false;	
		}
		else {
			can_partition_query[i] = true;
			reserved++;
		}
	}
	return reserved;
}

/* as_partition_release_lockfree
 * Release a reservation on a partition without holding the lock */
void
as_partition_release_lockfree(as_partition_reservation *rsv)
{
	cf_assert(rsv, AS_PARTITION, CF_CRITICAL, "invalid reservation");
	cf_assert(rsv->p, AS_PARTITION, CF_CRITICAL, "invalid reservation partition");
	cf_assert(rsv->tree, AS_PARTITION, CF_CRITICAL, "invalid reservation tree");

	as_index_tree_release(rsv->tree, rsv->ns);
	if( TREE_PRINT )
		cf_detail(AS_PARTITION, "{%s:%d} RELEASE LOCKFREE TREE %p", rsv->ns->name, rsv->p->partition_id, rsv->p->vp);

	as_index_tree_release(rsv->sub_tree, rsv->ns);
	cf_detail(AS_PARTITION, "{%s:%d} RELEASE LOCKFREE SUBRECORD TREE %p", rsv->ns->name, rsv->p->partition_id, rsv->p->sub_vp);
	rsv->sub_tree = 0;

	if (rsv->is_write)
		rsv->p->pending_writes--;

	// safety
	rsv->tree = 0;
	rsv->p = 0;
	rsv->ns = 0;
	rsv->n_dupl = 0;
	memset(rsv->dupl_nodes, 0, sizeof(rsv->dupl_nodes));
	rsv->reject_writes = false;
	rsv->cluster_key = 0;
	memset(&rsv->vinfo, 0, sizeof(as_partition_vinfo));

	return;
}


/* as_partition_release
 * Release a reservation on a partition's tree, and decrement the pending
 * write count if appropriate */
void
as_partition_release(as_partition_reservation *rsv)
{
	cf_assert(rsv, AS_PARTITION, CF_CRITICAL, "invalid reservation");
	cf_assert(rsv->p, AS_PARTITION, CF_CRITICAL, "invalid reservation partition");
	cf_assert(rsv->tree, AS_PARTITION, CF_CRITICAL, "invalid reservation tree");

	if (0 != pthread_mutex_lock(&rsv->p->lock))
		cf_crash(AS_PARTITION, "couldn't acquire partition state lock: %s", cf_strerror(errno));

	as_index_tree_release(rsv->tree, rsv->ns);
	as_index_tree_release(rsv->sub_tree, rsv->ns);
	if( TREE_PRINT )
		cf_detail(AS_PARTITION, "{%s:%d} RELEASE TREE %p", rsv->ns->name, rsv->p->partition_id, rsv->p->vp);
	if (rsv->is_write)
		rsv->p->pending_writes--;

	if (0 != pthread_mutex_unlock(&rsv->p->lock))
		cf_crash(AS_PARTITION, "couldn't release partition state lock: %s", cf_strerror(errno));

	// safety
	rsv->tree = 0;
	rsv->sub_tree = 0;
	rsv->p = 0;
	rsv->ns = 0;
	memset(rsv->dupl_nodes, 0, sizeof(cf_node) * rsv->n_dupl);
	rsv->n_dupl = 0;
	rsv->reject_writes = false;
	rsv->cluster_key = 0;
	memset(&rsv->vinfo, 0, sizeof(as_partition_vinfo));

	return;
}


/* as_partition_bless
 * Bless a partition */
void
as_partition_bless(as_partition *p)
{
	cf_assert(p, AS_PARTITION, CF_CRITICAL, "invalid partition");

	if (0 != pthread_mutex_lock(&p->lock))
		cf_crash(AS_PARTITION, "couldn't acquire partition state lock: %s", cf_strerror(errno));

	/* partition version info must be set outside this call */
	p->state = AS_PARTITION_STATE_SYNC;
	p->replica[0] = g_config.self_node;
	cf_atomic_int_incr(&g_config.partition_generation);

	if (0 != pthread_mutex_unlock(&p->lock))
		cf_crash(AS_PARTITION, "couldn't release partition state lock: %s", cf_strerror(errno));

	return;
}


/* as_partition_getreplica_next
 * Return the node ID for the node that is currently replicating to us;
 * if none exists, return 0 */
cf_node
as_partition_getreplica_next(as_namespace *ns, as_partition_id pid)
{
	cf_node n;
	as_partition *p = NULL;

	cf_assert(ns, AS_PARTITION, CF_CRITICAL, "invalid namespace");
	p = &ns->partitions[pid];

	if (0 != pthread_mutex_lock(&p->lock))
		cf_crash(AS_PARTITION, "couldn't acquire partition state lock: %s", cf_strerror(errno));

	n = p->origin;

	if (0 != pthread_mutex_unlock(&p->lock))
		cf_crash(AS_PARTITION, "couldn't release partition state lock: %s", cf_strerror(errno));

	return(n);
}


/* as_partition_getreplica_read
 * Get the node ID of a read replica for a given partition in a namespace;
 * preferentially return the local node if possible */
cf_node
as_partition_getreplica_read(as_namespace *ns, as_partition_id pid)
{
	cf_node n = 0;
	as_partition *p = NULL;

	cf_assert(ns, AS_PARTITION, CF_CRITICAL, "invalid namespace");
	p = &ns->partitions[pid];

	if (0 != pthread_mutex_lock(&p->lock))
		cf_crash(AS_PARTITION, "couldn't acquire partition state lock: %s", cf_strerror(errno));

	n = find_sync_copy(ns, pid, p, true);

	if (0 != pthread_mutex_unlock(&p->lock))
		cf_crash(AS_PARTITION, "couldn't release partition state lock: %s", cf_strerror(errno));

	return(n);
}

/* as_partition_getreplica_prole
 * Get the node ID of a read replica for a given partition in a namespace;
 * preferentially return the local node if possible. This function is meant to
 * return exclusively the read-only replicas or the proles. This function won't
 * return master nodes which are read and write.  */
cf_node
as_partition_getreplica_prole(as_namespace *ns, as_partition_id pid)
{
	as_partition *p = NULL;

	cf_assert(ns, AS_PARTITION, CF_CRITICAL, "invalid namespace");
	p = &ns->partitions[pid];

	if (0 != pthread_mutex_lock(&p->lock)) {
		cf_crash(AS_PARTITION, "couldn't acquire partition state lock: %s", cf_strerror(errno));
	}

	// Check is this is a master node.
	cf_node n = find_sync_copy(ns, pid, p, false);

	if (n == g_config.self_node) {
		// It's a master, return 0.
		n = 0;
	}
	else {
		// Not a master, see if it's a prole.
		n = find_sync_copy(ns, pid, p, true);
	}

	if (0 != pthread_mutex_unlock(&p->lock)) {
		cf_crash(AS_PARTITION, "couldn't release partition state lock: %s", cf_strerror(errno));
	}

	return n;
}

/* as_partition_getreplica_readall
 * Get a list of all the node IDs that are replicas for a specified
 * partition: place the list in *nv and return the number of nodes found */
int
as_partition_getreplica_readall(as_namespace *ns, as_partition_id pid, cf_node *nv)
{
	int c = 0;
	as_partition *p = NULL;
	cf_node self = g_config.self_node;

	cf_assert(ns, AS_PARTITION, CF_CRITICAL, "invalid namespace");
	p = &ns->partitions[pid];

	if (0 != pthread_mutex_lock(&p->lock))
		cf_crash(AS_PARTITION, "couldn't acquire partition state lock: %s", cf_strerror(errno));

	for (int i = 0; i < g_config.paxos_max_cluster_size; i++) {
		/* Break at the end of the list */
		if (0 == p->replica[i])
			break;

		/* Don't ever include yourself */
		if (self == p->replica[i])
			continue;

		/* Copy the node ID into the user-supplied vector */
		nv[c++] = p->replica[i];
	}

	if (0 != pthread_mutex_unlock(&p->lock))
		cf_crash(AS_PARTITION, "couldn't release partition state lock: %s", cf_strerror(errno));

	return(c);
}


/* as_partition_getreplica_write
 * Get the node ID of the node that is the actual for the specified
 * partition */
cf_node
as_partition_getreplica_write(as_namespace *ns, as_partition_id pid)
{
	cf_node n;
	as_partition *p = NULL;

	cf_assert(ns, AS_PARTITION, CF_CRITICAL, "invalid namespace");
	p = &ns->partitions[pid];

	if (0 != pthread_mutex_lock(&p->lock))
		cf_crash(AS_PARTITION, "couldn't acquire partition state lock: %s", cf_strerror(errno));

	n = find_sync_copy(ns, pid, p, false);

	if (0 != pthread_mutex_unlock(&p->lock))
		cf_crash(AS_PARTITION, "couldn't release partition state lock: %s", cf_strerror(errno));

	return(n);
}

/* as_partition_getreplica_master
 * currently an exact copy of getreplica_write, but we'll see if this can be
 * optimized later-on, for example returning status instead of cf_node.
 * Get the node ID of the node that is the actual for the specified
 * partition */
cf_node
as_partition_getreplica_master(as_namespace *ns, as_partition_id pid)
{
	cf_node n;
	as_partition *p = NULL;

	cf_assert(ns, AS_PARTITION, CF_CRITICAL, "invalid namespace");
	p = &ns->partitions[pid];

	if (0 != pthread_mutex_lock(&p->lock)) {
		cf_crash(AS_PARTITION, "couldn't acquire partition state lock: %s", cf_strerror(errno));
	}

	n = find_sync_copy(ns, pid, p, false);

	if (0 != pthread_mutex_unlock(&p->lock)) {
		cf_crash(AS_PARTITION, "couldn't release partition state lock: %s", cf_strerror(errno));
	}

	return(n);
}

void
as_partition_get_replicas_all(as_namespace *ns, as_partition_id pid, bool *owned, int n_repl)
{
	for (int j = 0; j < n_repl; j++) {
		owned[j] = false;
	}

	as_partition *p = &ns->partitions[pid];
	cf_node self = g_config.self_node;

	pthread_mutex_lock(&p->lock);

	int my_index = find_in_replica_list(p, self); // -1 if node is not found
	bool am_master = (my_index == 0 && p->state == AS_PARTITION_STATE_SYNC) || p->target != 0;

	if (am_master) {
		owned[0] = true;
	}
	// Check my_index < n_repl only because n_repl could be out-of-sync with
	// (less than) partition's replica list count.
	else if (my_index > 0 && p->origin == 0 && my_index < n_repl) {
		owned[my_index] = true;
	}

	pthread_mutex_unlock(&p->lock);
}

/*
** as_partition_getreplica_write_str
** Reduce the entire set of write replicas I have into a particular dyn_buf
** suitable for handing to an inquisitive client
*/
void
as_partition_getreplica_write_str(cf_dyn_buf *db)
{
	size_t db_sz = db->used_sz;

	for (uint i = 0 ; i < g_config.namespaces ; i++ ) {
		as_namespace *ns = g_config.namespace[i];

		for (uint j = 0 ; j < AS_PARTITIONS ; j++) {
			if (g_config.self_node == as_partition_getreplica_write(ns, j) ) {
				cf_dyn_buf_append_string(db, ns->name);
				cf_dyn_buf_append_char(db, ':');
				cf_dyn_buf_append_int(db, j);
				cf_dyn_buf_append_char(db, ';');
			}
		}
	}

	if (db_sz != db->used_sz) {
		cf_dyn_buf_chomp(db);
	}
}


#define BITMAP_SIZE		((AS_PARTITIONS + 7) / 8)
#define B64_BITMAP_SIZE	(((BITMAP_SIZE + 2) / 3) * 4)

void
as_partition_getreplica_master_str(cf_dyn_buf *db)
{
	uint8_t master_bitmap[BITMAP_SIZE];
	char b64_bitmap[B64_BITMAP_SIZE];

	size_t db_sz = db->used_sz;

	for (uint i = 0; i < g_config.namespaces; i++) {
		as_namespace *ns = g_config.namespace[i];

		memset(master_bitmap, 0, BITMAP_SIZE);
		cf_dyn_buf_append_string(db, ns->name);
		cf_dyn_buf_append_char(db, ':');

		for (uint j = 0; j < AS_PARTITIONS; j++) {

			if (g_config.self_node == as_partition_getreplica_master(ns, j) ) {

				/* Fitting-in 4096 entries in a 512
				 * index array each of 8 bits = divide 4096 by 8 = bitmap[j>>3].
				 * When a partition is set, set this 8-bit bin in
				 * the right order = 7 - (j mod 8).
				 */

				master_bitmap[j >> 3] |= (1 << (7 - (j & 7)));
			}
		}

		cf_b64_encode(master_bitmap, BITMAP_SIZE, b64_bitmap);
		cf_dyn_buf_append_buf(db, (uint8_t*)b64_bitmap, B64_BITMAP_SIZE);
		cf_dyn_buf_append_char(db, ';');
	}

	if (db_sz != db->used_sz) {
		cf_dyn_buf_chomp(db);
	}
}

void
as_partition_getreplica_read_str(cf_dyn_buf *db)
{
	size_t db_sz = db->used_sz;

	for (uint i = 0 ; i < g_config.namespaces ; i++ ) {
		as_namespace *ns = g_config.namespace[i];

		for (uint j = 0 ; j < AS_PARTITIONS ; j++) {
			if (g_config.self_node == as_partition_getreplica_read(ns, j) ) {
				cf_dyn_buf_append_string(db, ns->name);
				cf_dyn_buf_append_char(db, ':');
				cf_dyn_buf_append_int(db, j);
				cf_dyn_buf_append_char(db, ';');
			}
		}
	}

	if (db_sz != db->used_sz) {
		cf_dyn_buf_chomp(db);
	}
}

void
as_partition_getreplica_prole_str(cf_dyn_buf *db)
{
	uint8_t prole_bitmap[BITMAP_SIZE];
	char b64_bitmap[B64_BITMAP_SIZE];

	size_t db_sz = db->used_sz;

	for (uint i = 0; i < g_config.namespaces; i++) {
		as_namespace *ns = g_config.namespace[i];

		memset(prole_bitmap, 0, sizeof(uint8_t) * BITMAP_SIZE);
		cf_dyn_buf_append_string(db, ns->name);
		cf_dyn_buf_append_char(db, ':');

		for (uint j = 0; j < AS_PARTITIONS; j++) {
			if (g_config.self_node == as_partition_getreplica_prole(ns, j) ) {

				/* Fitting-in 4096 entries in a 512
				 * index array each of 8 bits = divide 4096 by 8 = bitmap[j>>3].
				 * When a partition is set, set this 8-bit bin in
				 * the right order = 7 - (j mod 8).
				 */

				prole_bitmap[j >> 3] |= (1 << (7 - (j & 7)));
			}
		}

		cf_b64_encode(prole_bitmap, BITMAP_SIZE, b64_bitmap);
		cf_dyn_buf_append_buf(db, (uint8_t*)b64_bitmap, B64_BITMAP_SIZE);
		cf_dyn_buf_append_char(db, ';');
	}

	if (db_sz != db->used_sz) {
		cf_dyn_buf_chomp(db);
	}
}

void
as_partition_get_replicas_all_str(cf_dyn_buf *db)
{
	size_t db_sz = db->used_sz;

	for (uint32_t i = 0; i < g_config.namespaces; i++) {
		as_namespace *ns = g_config.namespace[i];

		cf_dyn_buf_append_string(db, ns->name);
		cf_dyn_buf_append_char(db, ':');

		int n_repl = (int)ns->replication_factor;

		cf_dyn_buf_append_int(db, n_repl);

		uint8_t repl_bitmaps[n_repl][BITMAP_SIZE];

		memset(repl_bitmaps, 0, sizeof(repl_bitmaps));

		bool owned[n_repl];

		for (uint32_t j = 0; j < AS_PARTITIONS; j++) {
			as_partition_get_replicas_all(ns, (as_partition_id)j, owned, n_repl);

			for (int n = 0; n < n_repl; n++) {
				if (owned[n]) {
					repl_bitmaps[n][j >> 3] |= (1 << (7 - (j & 7)));
				}
			}
		}

		char b64_bitmaps[n_repl][B64_BITMAP_SIZE];

		for (int n = 0; n < n_repl; n++) {
			cf_dyn_buf_append_char(db, ',');
			cf_b64_encode(repl_bitmaps[n], BITMAP_SIZE, b64_bitmaps[n]);
			cf_dyn_buf_append_buf(db, (uint8_t*)b64_bitmaps[n], B64_BITMAP_SIZE);
		}

		cf_dyn_buf_append_char(db, ';');
	}

	if (db_sz != db->used_sz) {
		cf_dyn_buf_chomp(db);
	}
}

//
// DEFINITION FOR THE partition-info DATA:
//
// name:part_id:STATE:replica_count(int):origin:target:migrate_tx:migrate_rx:sz

char
as_partition_getstate_str(int state)
{
	switch (state) {
		case AS_PARTITION_STATE_UNDEF:
			return 'U';
		case AS_PARTITION_STATE_SYNC:
			return 'S';
		case AS_PARTITION_STATE_DESYNC:
			return 'D';
		case AS_PARTITION_STATE_ZOMBIE:
			return 'Z';
		case AS_PARTITION_STATE_WAIT:
			return 'W';
		case AS_PARTITION_STATE_ABSENT:
			return 'A';
		default:
			return '?';
	}
}

char
as_partition_gettxmigstate_str(int state)
{
	switch (state) {
		case AS_PARTITION_MIG_TX_STATE_NONE:
			return 'N';
		case AS_PARTITION_MIG_TX_STATE_SUBRECORD:
			return 'C';
		case AS_PARTITION_MIG_TX_STATE_RECORD:
			return 'P';
		default:
			return '?';
	}
}

void
as_partition_getinfo_str(cf_dyn_buf *db)
{
	size_t db_sz = db->used_sz;

	for (uint i = 0 ; i < g_config.namespaces ; i++ ) {
		as_namespace *ns = g_config.namespace[i];

		for (uint j = 0 ; j < AS_PARTITIONS ; j++) {

			as_partition *p = &ns->partitions[j];
			char state_c = as_partition_getstate_str(p->state);

			// find myself in the replica list
			int replica_idx;
			for (replica_idx = 0; replica_idx < g_config.paxos_max_cluster_size; replica_idx++) {
				if (p->replica[replica_idx] == 0) break;
				if (p->replica[replica_idx] == g_config.self_node)    break;
			}
			//if (!AS_PARTITION_HAS_DATA(p)) continue;

			// throw in the kitchen sink. This is debugging info.
			cf_dyn_buf_append_string(db, ns->name);        // ns_name
			cf_dyn_buf_append_char(db, ':');
			cf_dyn_buf_append_int(db, j);                  // part_id
			cf_dyn_buf_append_char(db, ':');
			cf_dyn_buf_append_char(db, state_c);           // state
			cf_dyn_buf_append_char(db, ':');
			cf_dyn_buf_append_int(db, replica_idx);        // partition index
			cf_dyn_buf_append_char(db, ':');
			cf_dyn_buf_append_uint64_x(db, p->origin);     // origin
			cf_dyn_buf_append_char(db, ':');
			cf_dyn_buf_append_uint64_x(db, p->target);     // target
			cf_dyn_buf_append_char(db, ':');
			cf_dyn_buf_append_uint64_x(db, p->pending_migrate_tx);   // Pending outgoing Migrates
			cf_dyn_buf_append_char(db, ':');
			cf_dyn_buf_append_uint64_x(db, p->pending_migrate_rx);   // Pending incoming migrates
			cf_dyn_buf_append_char(db, ':');
			cf_dyn_buf_append_uint64(db, (uint64_t) p->vp->elements);      // Records
			cf_dyn_buf_append_char(db, ':');
			cf_dyn_buf_append_uint64(db, (uint64_t) p->sub_vp->elements);  // Subrecords
			cf_dyn_buf_append_char(db, ':');
			cf_dyn_buf_append_uint64(db, p->current_outgoing_ldt_version); // Current migrate out version ...
			// no meaning if migration is finished
			cf_dyn_buf_append_char(db, ';');
		}
	}

	if (db_sz != db->used_sz)
		cf_dyn_buf_chomp(db);   // take back the final ';'
}

#ifdef PARTITION_INFO_CHECK

/**
 * Use this (in debug mode) to dump out records from a partition -- especially
 * records that should not be there (like, in an ABSENT partition).
 */
static void
test_reduce_cb(as_index* r, void* udata) {

	if (r && r->generation > 0) {
		// This function is called once for each record (as_index) object.
		cf_info_digest(AS_PARTITION, &r->key,
					   "[REDUCE] RefCount(%u) Gen(%u) VoidTime(%u): ",
					   r->rc, r->generation, r->void_time);
	} else {
		cf_info(AS_PARTITION, "[REDUCE_E] EMPTY RECORD: Rec Ptr(%p)", r);
	}
}
#endif

void
as_partition_get_master_prole_stats(as_namespace* ns, as_master_prole_stats* p_stats)
{
	p_stats->n_master_records = 0;
	p_stats->n_prole_records = 0;
	p_stats->n_master_sub_records = 0;
	p_stats->n_prole_sub_records = 0;

	cf_node self = g_config.self_node;

	for (int pid = 0; pid < AS_PARTITIONS; pid++) {
		as_partition *p = &ns->partitions[pid];

		pthread_mutex_lock(&p->lock);

		int my_index = find_in_replica_list(p, self); // -1 if node is not found
		bool am_master = (my_index == 0 && p->state == AS_PARTITION_STATE_SYNC) || p->target != 0;

		if (am_master) {
			p_stats->n_master_records += p->vp->elements;
			p_stats->n_master_sub_records += p->sub_vp->elements;

			cf_debug(AS_PARTITION, "{%s} pid %4d - master: %u", ns->name, pid, p->vp->elements);
		}
		else if (my_index > 0 && p->origin == 0) {
			p_stats->n_prole_records += p->vp->elements;
			p_stats->n_prole_sub_records += p->sub_vp->elements;

			cf_debug(AS_PARTITION, "{%s} pid %4d -  prole: %u", ns->name, pid, p->vp->elements);
		}
#ifdef PARTITION_INFO_CHECK
		// else we don't own a copy of this partition...  but maybe we need
		// to check and see if there's some residual data.
		else {
			int pcnt = 0;
			int tree_rc = 0;
			if(p->vp) {
				pcnt = p->vp->elements;
				tree_rc = cf_rc_count(p->vp);
			}
			// If this partition has values, print the stats and then also use
			// the iterator callback routine (test_reduce_cb) to print out the
			// record's digest, VoidTime and Generation.
			if (pcnt) {
				cf_info(AS_PARTITION,
						"[ATTENTION]<%s> NS(%s) Pid(%u) P State(%u) TPtr(%p) TRef(%d) P Cnt(%u) PendRx(%d) PenTx(%d) PendWrite(%d) TreeCount(%u)",
						"get_master_prole_stats()", ns->name, pid, p->state,
						p->vp, tree_rc, pcnt, p->pending_migrate_rx,
						p->pending_migrate_tx, p->pending_writes,
						&g_config.nsup_tree_count);
				if (p->vp && p->state == AS_PARTITION_STATE_ABSENT ) {
					cf_info(AS_PARTITION, "[ATTENTION]<%s> Showing Contents of Absent Partition(%d)",
							"get_master_prole_stats()", pid );
					as_index_reduce_sync(p->vp, test_reduce_cb, NULL);
				}
			}
		} // end else (something other than a read/write partition)
#endif

		pthread_mutex_unlock(&p->lock);
	}

	cf_debug(AS_PARTITION, "{%s} total records - master: %lu, prole: %lu", ns->name, p_stats->n_master_records, p_stats->n_prole_records);
}


/*
** as_partition_getreplica_write_node
** Get all the nodes associated with the write replicas for a namespace
*/
void
as_partition_getreplica_write_node(as_namespace *ns, cf_node *node_a)
{

	for (uint i = 0 ; i < AS_PARTITIONS ; i++) {

		node_a[i] = as_partition_getreplica_write(ns, i);

	}
}

/* partition_migrate_record
 * A data structure for temporarily en-queuing partition migrations */
typedef struct partition_migrate_record {
	cf_node *dest;
	uint destsz;
	as_namespace *ns;
	as_partition_id pid;
	as_migrate_type mig_type;
	as_migrate_callback cb;
	void *cb_data;
} partition_migrate_record;

void
partition_migrate_record_fill(partition_migrate_record *pmr, cf_node *dest, uint destsz, as_namespace *ns, as_partition_id pid, as_migrate_type mig_type, as_migrate_callback cb, void *cb_data)
{
	pmr->dest = dest;
	pmr->destsz = destsz;
	pmr->ns = ns;
	pmr->pid = pid;
	pmr->mig_type = mig_type;
	pmr->cb = cb;
	pmr->cb_data = cb_data;
}

void apply_write_journal(as_namespace *ns, size_t pid)
{
	cf_debug(AS_PARTITION, "[ENTER] NS(%s) Pid(%d)", ns->name, (int)pid);
	/* apply the write journal */
	as_partition_reservation prsv;
	/* Hold the tree for the write journal application; we have to
	 * hold another namespace reservation because releasing the
	 * partition reservation will release the corresponding namespace
	 * reservation as well. After we apply the journal we create a fresh empty one. */
	as_partition_reserve_lockfree(ns, pid, &prsv);
	if (0 != as_write_journal_apply(&prsv))
		// cf_crash(AS_PARTITION, "couldn't apply write journal {%s:%d}",ns->name,pid);
		cf_warning(AS_PARTITION, "{%s:%d} couldn't apply write journal", ns->name, pid);
	/* Release the write journal tree reservation */
	as_partition_release_lockfree(&prsv);
}

/* as_partition_migrate_tx
 * A callback from the migration unit to register state transitions
 * This one called for migrates initiated from here, for transmit
 * the only state we're really interested in is "DONE"
 */
as_migrate_cb_return
as_partition_migrate_tx(as_migrate_state s, as_namespace *ns, as_partition_id pid, as_index_tree *tree, cf_node node, void *udata)
{
	bool flush = (bool)udata;
	as_partition *p = NULL;

	cf_assert(ns, AS_PARTITION, CF_CRITICAL, "invalid namespace");
	p = &ns->partitions[pid];

	cf_detail(AS_PARTITION, "migration tx : mig-state %d open-writes %d {%s:%d}", s, p->pending_writes, ns->name, pid);

	if (AS_MIGRATE_STATE_DONE != s) {
		if (s == AS_MIGRATE_STATE_ERROR)
			cf_debug(AS_PARTITION, "migration tx callback: migrate failed {%s:%d}", ns->name, pid);
		else if (s == AS_MIGRATE_STATE_EAGAIN)
			cf_debug(AS_PARTITION, "migration tx callback: migrate failed {%s:%d}", ns->name, pid);
		else
			cf_debug(AS_PARTITION, "migration tx callback: unknown notification %d {%s:%d}", (int) s, ns->name, pid);
		return(AS_MIGRATE_CB_FAIL);
	}

	if (0 != pthread_mutex_lock(&p->lock))
		cf_crash(AS_PARTITION, "couldn't acquire partition state lock: %s", cf_strerror(errno));

	/*
	 *  Flush writes on the acting master now that it has completed filling the real master with data
	 */
	if (flush) {
		p->target = 0;
		p->n_dupl = 0;
		memset(p->dupl_nodes, 0, sizeof(p->dupl_nodes));
	}

	/*
	 * Check if the migrate has been canceled by a partition rebalancing due to
	 * a paxos vote. If this is the case, release the lock and return failure. Otherwise,
	 * continue.
	 */
	if (p->pending_migrate_tx == 0)
	{
		cf_debug(AS_PARTITION, "{%s:%d} Concurrency event. Paxos reconfiguration occurred during migrate_tx?", ns->name, pid);
		if (0 != pthread_mutex_unlock(&p->lock))
			cf_crash(AS_PARTITION, "couldn't release partition state lock: %s", cf_strerror(errno));
		return(AS_MIGRATE_CB_FAIL);
	}
	p->pending_migrate_tx--;
	if (AS_PARTITION_STATE_ZOMBIE == p->state && 0 == p->pending_migrate_tx) {
		cf_detail(AS_PARTITION, "{%s:%d} migration tx callback: moving to WAIT", ns->name, pid);
		p->state = AS_PARTITION_STATE_WAIT;
		// Do not replace the tree. This has to be done synchronously with changing the version information and under the migration lock
		// p->vp = as_index_create(ns->arena, (as_index_value_destructor)&as_record_destroy, ns);
		cf_atomic_int_incr(&g_config.partition_generation);
	}

	p->current_outgoing_ldt_version = 0;

	if (0 != pthread_mutex_unlock(&p->lock))
		cf_crash(AS_PARTITION, "couldn't release partition state lock: %s", cf_strerror(errno));

	/* Apply all the transactions. This will halt eventually because the
	   node filling us will stop sending write requests to us. */
	int counter = 0;
	while (flush) {
		int i = p->pending_writes;  /* get a copy */
		if (i == 0)
			break;

		cf_debug(AS_PARTITION, "blocking until pending writes are done: {%s:%d} p-state %d, %d to go", ns->name, pid, (int) p->state, i);

		if (counter % 10 == 9)
			cf_info(AS_PARTITION, "blocking until pending writes are done: {%s:%d}, pstate %d, %d to go %d centisecs", ns->name, pid, (int)p->state, i, counter);

		usleep(100 * 1000);

		// safety! 20 seconds would be a long time, probably means you're stuck
		if (counter++ > 200) {
			cf_crash(AS_PARTITION, "in migrate_tx, pending writes never drained: {%s:%d}", ns->name, pid);
		}
	}

	if (0 != pthread_mutex_lock(&p->lock))
		cf_crash(AS_PARTITION, "couldn't acquire partition state lock: %s", cf_strerror(errno));


	if (AS_PARTITION_STATE_WAIT == p->state) {

		cf_detail(AS_PARTITION, "migration tx callback: moving to ABSENT {%s:%d}", ns->name, pid);

		if (0 != set_partition_absent(p, &ns->partitions[pid].version_info, ns, pid)) {

			cf_debug(AS_PARTITION, "{%s:%d} migrate rx aborted. Migrations are disallowed", ns->name, pid);

			if (0 != pthread_mutex_unlock(&p->lock))
				cf_crash(AS_PARTITION, "couldn't release partition state lock: %s", cf_strerror(errno));

			return(AS_MIGRATE_CB_FAIL);

		}
		cf_atomic_int_incr(&g_config.partition_generation);
	}

	if (0 != pthread_mutex_unlock(&p->lock))
		cf_crash(AS_PARTITION, "couldn't release partition state lock: %s", cf_strerror(errno));

	cf_detail(AS_PARTITION, "pending writes done: {%s:%d}", ns->name, pid);
	cf_debug(AS_PARTITION, "{%s:%d} MIGRATE TRANSMIT DONE", ns->name, pid);

	return(AS_MIGRATE_CB_OK);
}


/* as_partition_migrate_rx
 * When on the receiving end of a migrate, be notified that
 * a migrate is starting (and give the chance to say "not now"),
 * or be notified that the reception of the migrate data has concluded
 *
 * Return values meaning: (should change to enum)
 *
			 * There are the following cases:
			 *  1. This node is DESYNC master and is receiving primary version
			 *		Apply journal and set state to sync (writes are allowed)
			 *		Request any duplicate copies. If there are none, migrate
			 *     	data to replicas as indicated by migrate_tx_onsync[r]
			 *  2. This node is SYNC master and is receiving duplicates
			 *		If all duplicate merges are completed, then migrate merged
			 *      data to replicas as indicated by migrate_tx_onsync[r]
			 *  3. This node is SYNC replica with a duplicate partition copy
			 *     and is receiving a migrate request from master
			 *		Check that writes are disabled on this node
			 *		Schedule migrate to master
			 *  4. This node is SYNC replica and is receiving data from master
			 *	 	after a duplicate partition merge
			 *		Apply the merges and at the end, enable writes, if needed.
			 *  5. This node is DESYNC replica and is receiving data from
			 *	   master.
			 *		Apply journal and set state to sync (writes are allowed)
			 *  6. This node is SYNC non-replica with a duplicate partition
			 *     copy (zombie) and receives a migrate request from master
			 *		Check that writes are disabled on this node
			 *		Schedule migrate to master, at completion switch to absent
			 *
 */
as_migrate_cb_return
as_partition_migrate_rx(as_migrate_state s, as_namespace *ns, as_partition_id pid, as_index_tree *tree, cf_node source_node, void *udata)
{
	as_partition *p = NULL;
	as_migrate_cb_return rv = AS_MIGRATE_CB_OK;

	cf_assert(ns, AS_PARTITION, CF_CRITICAL, "invalid namespace");
	p = &ns->partitions[pid];

	// possible to get migrate requests before our paxos is up. Prevent that.
	if ((g_config.paxos == 0) || (g_config.paxos->ready == false) || (g_allow_migrations == false)) {
		cf_detail(AS_PARTITION, "{%s:%d} migrate rx, paxos unconfigured, try later", ns->name, pid);
		return( AS_MIGRATE_CB_AGAIN );
	}

	cf_queue *mq = NULL;

	switch (s) {
		case AS_MIGRATE_STATE_START:
		{
			// Receiver-side migration flow control check.
			int num_incoming = cf_atomic_int_get(g_config.migrate_num_incoming);
			if (num_incoming >= g_config.migrate_max_num_incoming) {
				cf_atomic_int_incr(&g_config.migrate_num_incoming_refused);
				cf_debug(AS_PARTITION, "too busy with %d incoming migrations ~~ waving off migrate request {%s:%d}", num_incoming, ns->name, pid);
				return( AS_MIGRATE_CB_AGAIN );
			}

			partition_migrate_record r;
			mq =  cf_queue_create(sizeof(partition_migrate_record), false);

			if (0 != pthread_mutex_lock(&p->lock))
				cf_crash(AS_PARTITION, "couldn't acquire partition state lock: %s", cf_strerror(errno));

			cf_debug(AS_PARTITION, "{%s:%d} MIGRATE RECEIVE START, partition in state %d", ns->name, pid, p->state);

			switch (p->state) {
				case AS_PARTITION_STATE_UNDEF:
				case AS_PARTITION_STATE_JOURNAL_APPLY: // should never happen - it's a dummy state
					cf_debug(AS_PARTITION, "{%s:%d} migrate rx start while in state %d, fail", ns->name, pid, p->state);
					rv = AS_MIGRATE_CB_FAIL;
					break;
				case AS_PARTITION_STATE_WAIT:
					cf_debug(AS_PARTITION, "{%s:%d} migrate rx start while in state %d, retry", ns->name, pid, p->state);
					rv = AS_MIGRATE_CB_AGAIN;
					break;
				case AS_PARTITION_STATE_ABSENT:
					cf_debug(AS_PARTITION, "{%s:%d} migrate rx start while in state %d, already done (pending %d origin %"PRIx64")",
							 ns->name, pid, p->state, p->pending_migrate_rx, p->origin);
					rv = AS_MIGRATE_CB_ALREADY_DONE;
					break;
				case AS_PARTITION_STATE_DESYNC:
					if (0 != as_write_journal_start(ns, pid)) {
						// theoretically, a journal start fails only when there's already another journal in progress
						cf_warning(AS_PARTITION, "{%s:%d} could not start journal, continuing", ns->name, pid);
					}
					rv = 0;
					break;
				case AS_PARTITION_STATE_SYNC: // Allow migrations into sync
				case AS_PARTITION_STATE_ZOMBIE: // This is a migration request
					/*
					 * A non-master node with flag waiting_for_master == true
					 * Master just became sync and is requesting the duplicate
					 * schedule a migrate now
					 * do not decrement the migrate count since we expect
					 * another migrate from master after the merge completes
					 */
					if ((g_config.self_node != p->replica[0]) && (p->waiting_for_master)) {
						if (source_node != p->replica[0]) {
							// this is a state corruption error
							cf_warning(AS_PARTITION, "{%s:%d} migrate rx aborted. Waiting node received migrate request from non-master", ns->name, pid);
							rv = AS_MIGRATE_CB_FAIL;
							break; // out of switch
						}
						p->waiting_for_master = false;
						p->pending_migrate_tx++; // Send request to dupl node
						partition_migrate_record_fill(&r, &p->replica[0], 1, ns, pid, AS_MIGRATE_TYPE_MERGE, as_partition_migrate_tx, (void *)false);
						cf_queue_push(mq, &r);
						rv = AS_MIGRATE_CB_ALREADY_DONE;
						cf_info(AS_PARTITION, "{%s:%d} Request for migration received from master. Migrate scheduled", ns->name, pid);
						break;
					}
					if (p->state == AS_PARTITION_STATE_ZOMBIE) {
						cf_debug(AS_PARTITION, "{%s:%d} migrate rx start while in zombie state %d, fail", ns->name, pid, p->state);
						rv = AS_MIGRATE_CB_FAIL;
						break;
					}
					/*
					 * The node receiving a migrate can either be a master node or a replica node.
					 * If it is the master node, then the node's origin must be null (only duplicate migrations allowed into master)
					 * If it is a replica node, then it can be one of two cases:
					 * 	Case 1: A duplicate node with reject_writes flag set to true.
					 *		In this case, set reject_writes to be false and add a journal for storing writes.
					 * 	Case 2: A sync replica of the primary partition version
					 *		In this case, reject_writes setting should be already false. Add a journal for storing writes.
					 */
					if (g_config.self_node != p->replica[0]) {
						bool is_replica = false;
						for (int i = 1; i < p->p_repl_factor; i++)
							if (g_config.self_node == p->replica[i]) {
								is_replica = true;
								break;
							}
						if (!is_replica) {
							// this is a state corruption error
							cf_warning(AS_PARTITION, "{%s:%d} migrate rx aborted. NON replica node received migrate request", ns->name, pid);
							rv = AS_MIGRATE_CB_FAIL;
							break; // out of switch
						}
						if (source_node != p->replica[0]) {
							// this is a state corruption error
							cf_warning(AS_PARTITION, "{%s:%d} migrate rx aborted. SYNC replica node received migrate request from non-master", ns->name, pid);
							rv = AS_MIGRATE_CB_FAIL;
							break; // out of switch
						}
						if (p->origin != p->replica[0]) {
							// this has been debugged as normally not a state corruption error - duplicate migrate START?
							cf_debug(AS_PARTITION, "{%s:%d} migrate rx aborted. SYNC replica node receiving migrate request has origin set to non-master", ns->name, pid);
							rv = AS_MIGRATE_CB_FAIL;
							break; // out of switch
						}
						bool is_primary_version = (memcmp(&p->primary_version_info, &p->version_info, sizeof(as_partition_vinfo)) == 0);
						if (p->reject_writes && is_primary_version) {
							// this is a state corruption error
							cf_warning(AS_PARTITION, "{%s:%d} migrate rx aborted. During migrate receive start, duplicate partition contains primary version", ns->name, pid);
							rv = AS_MIGRATE_CB_FAIL;
							break; // out of switch
						}

						if (p->reject_writes) {// writes will be journaled, so unset reject_writes flag
							p->reject_writes = false;
							cf_debug(AS_PARTITION, "{%s:%d} Partition duplicate send complete. writes enabled again", ns->name, pid);
						}

						// Set the state to be DESYNC
						// and leave the tree as is. The new writes will be written to the journal and re-applied
						// after the merged records are migrated from the master.
						cf_debug(AS_PARTITION, "{%s:%d} Partition replica moving to DESYNC mode to await merged data from master.", ns->name, pid);
						p->state = AS_PARTITION_STATE_DESYNC;
						// Open the write journal and set state to DESYNC
						if (0 != as_write_journal_start(ns, pid)) {
							// theoretically, a journal start fails only when there's already another journal in progress
							cf_warning(AS_PARTITION, "{%s:%d} could not start journal, continuing", ns->name, pid);
						}
						// TODO What happens when a cluster reconfiguration happens to this node and this migration is not completed?
						// TODO Should we always apply journals during a partition re-balance for desync nodes that have their versions set?
						//
					}
					else { // migrations into SYNC Master must ONLY be from nodes containing duplicate partitions
						if (p->origin != (cf_node)0) {
							// this is a state corruption error
							cf_warning(AS_PARTITION, "{%s:%d} migrate rx aborted. SYNC Master has origin set to non-NULL", ns->name, pid);
							rv = AS_MIGRATE_CB_FAIL;
							break; // out of switch
						}
						bool dupl_node_found = false;
						for (int i = 0; i < p->n_dupl; i++)
							if (source_node == p->dupl_nodes[i]) {
								dupl_node_found = true;
								break;
							}
						if (!dupl_node_found) {
							// this has been determined NOT to be a state corruption error - I think it's multiple migrate STARTs?
							cf_debug(AS_PARTITION, "{%s:%d} migrate rx aborted. SYNC Master receiving migrate from node not in duplicate list", ns->name, pid);
							rv = AS_MIGRATE_CB_FAIL;
							break; // out of switch
						}
					}

					// Total number of incoming migrations accepted and completed.
					cf_atomic_int_incr(&g_config.migrate_num_incoming_accepted);

					// For receiver-side migration flow control.
					cf_atomic_int_incr(&g_config.migrate_num_incoming);
					rv = 0;
					break;
			}

			if (rv == 0) {
				if (CF_Q_SZ(mq) != 0) cf_detail(AS_PARTITION, "Migrate: Unexpected queue size != 0");
			}

			if (0 != pthread_mutex_unlock(&p->lock))
				cf_crash(AS_PARTITION, "couldn't release partition state lock: %s", cf_strerror(errno));
			/*
			 * Run all the queued migrations: this happens after the release of
			 * the state lock to ensure that writes have begun to flow to their
			 * new homes
			 */
			partition_migrate_record pmr;
			while (0 == cf_queue_pop(mq, &pmr, 0)) {
				cf_debug(AS_PARTITION, "{%s:%d} Scheduling migrate (in rx) to %"PRIx64"", pmr.ns->name, pmr.pid, *(pmr.dest));
				if (0 != as_migrate(pmr.dest, pmr.destsz, pmr.ns, pmr.pid, pmr.mig_type, false, pmr.cb, pmr.cb_data))
					cf_crash(AS_PARTITION, "couldn't start migrate");
			}

			break;
		}
		case AS_MIGRATE_STATE_DONE:
		{
			cf_debug(AS_PARTITION, "{%s:%d} migrate rx completed ", ns->name, pid);

			if (0 != pthread_mutex_lock(&p->lock))
				cf_crash(AS_PARTITION, "couldn't acquire partition state lock: %s", cf_strerror(errno));
			cf_debug(AS_PARTITION, "{%s:%d} MIGRATE RECEIVE DONE, partition in state %d", ns->name, pid, p->state);

			if (p->pending_migrate_rx == 0) {
				cf_info(AS_PARTITION, "{%s:%d} Concurrency event. Paxos reconfiguration occurred during migrate_rx?", ns->name, pid);
				rv = AS_MIGRATE_CB_FAIL;
				if (0 != pthread_mutex_unlock(&p->lock))
					cf_crash(AS_PARTITION, "couldn't release partition state lock: %s", cf_strerror(errno));
				break; // out of switch
			}
			// Check if there are any final migrates to be done after merges and schedule these now.
			partition_migrate_record r;
			cf_queue *mq = NULL;
			mq =  cf_queue_create(sizeof(partition_migrate_record), false);

			switch (p->state) {
				case AS_PARTITION_STATE_UNDEF:
				case AS_PARTITION_STATE_JOURNAL_APPLY: // should never happen - it's a dummy state
				case AS_PARTITION_STATE_WAIT:
				case AS_PARTITION_STATE_ABSENT:
				case AS_PARTITION_STATE_ZOMBIE:
					/* check for illegal state */
					cf_warning(AS_PARTITION, "{%s:%p} received migrate done into bad state partition: %p ", ns->name, pid, p->state);
					rv = AS_MIGRATE_CB_FAIL;
					break; // out of switch
				case AS_PARTITION_STATE_DESYNC:
					if ((p->origin != source_node) || (p->pending_migrate_rx == 0)) {
						// this is a state corruption error
						cf_warning(AS_PARTITION, "{%s:%d} migrate rx aborted. State error for desync partition", ns->name, pid);
						rv = AS_MIGRATE_CB_FAIL;
						break; // out of switch
					}
					p->pending_migrate_rx--;
					p->origin = 0;

					// apply write journal
					apply_write_journal(ns, pid);
					if (0 != set_partition_sync(p, pid, ns)) {
						cf_warning(AS_PARTITION, "{%s:%d} migrate rx aborted. Migrations are disallowed", ns->name, pid);
						rv = AS_MIGRATE_CB_AGAIN;
						cf_atomic_int_incr(&g_config.partition_generation);
						break; // out of switch
					}
					cf_atomic_int_incr(&g_config.partition_generation);
					cf_debug(AS_PARTITION, "{%s:%d} migrate completed, partition sync", ns->name, pid);
					// if this is not a master, we are done
					if (g_config.self_node != p->replica[0]) {
						if (p->pending_migrate_rx != 0) {
							// this is a state corruption error
							cf_warning(AS_PARTITION, "{%s:%d} migrate rx aborted. rx %d is non zero", ns->name, pid, p->pending_migrate_rx);
							rv = AS_MIGRATE_CB_FAIL;
						}
						break; // out of switch
					}

					// A desync master has just become sync
					if (p->pending_migrate_tx != 0) {
						// this is a state corruption error
						cf_warning(AS_PARTITION, "{%s:%d} migrate rx aborted. tx %d value is non-zero for master that just turned sync after migrate", ns->name, pid, p->pending_migrate_tx);
						rv = AS_MIGRATE_CB_FAIL;
						break; // out of switch
					}
					// Send migrate message to node containing every duplicate version. This is really a request for migrate, so only the start message
					// will be sent and the node having the duplicate will respond with migrate already done.
					// (the type doesn't matter here since it's a "false migrate")
					for (int i = 0; i < p->n_dupl; i++)
					{
						p->pending_migrate_tx++; // Send request to dupl node
						partition_migrate_record_fill(&r, &p->dupl_nodes[i], 1, ns, pid, AS_MIGRATE_TYPE_MERGE, as_partition_migrate_tx, (void *)false);
						cf_queue_push(mq, &r);
					}

					// tally the migrate_rx and migrate_tx - they need to be identical
					if (p->pending_migrate_tx != p->pending_migrate_rx) {
						// this is a state corruption error
						cf_warning(AS_PARTITION, "{%s:%d} migrate rx aborted. rx %d and tx %d values mismatch", ns->name, pid, p->pending_migrate_rx, p->pending_migrate_tx);
						rv = AS_MIGRATE_CB_FAIL;
						break; // out of switch
					}

				// Continue to code block below where the tx_onsync processing occurs
				// Fall into next block The state is sync now
				case AS_PARTITION_STATE_SYNC:
					/*
					 * A sync node has received a migrate_rx DONE message
					 *	This node has to be the master node receiving duplicate messages.
					 */
					if (g_config.self_node != p->replica[0]) {
						// this is a state corruption error
						cf_warning(AS_PARTITION, "{%s:%d} migrate rx aborted. State error for sync partition", ns->name, pid);
						rv = AS_MIGRATE_CB_FAIL;
						break; // out of switch
					}
					/*
					 * Master node that is sync getting a migrate end. should be duplicate data
					 * check p->origin and p->dupl_nodes for matching the sources.
					 */
					if (p->n_dupl > 0) {
						bool found = false;
						int i = 0;
						for (i = 0; i < p->n_dupl; i++)
							if (p->dupl_nodes[i] == source_node) {
								found = true;
								break;
							}
						if (found) {
							if (i == (p->n_dupl - 1)) { // delete last entry
								p->dupl_nodes[i] = (cf_node)0;
							}
							else { // copy last entry into deleted entry
								p->dupl_nodes[i] = p->dupl_nodes[p->n_dupl - 1];
								p->dupl_nodes[p->n_dupl - 1] = (cf_node)0;
							}
							p->pending_migrate_rx--; // one more migrate completed
							p->n_dupl--; // reduce array size
						}
						else {
							cf_warning(AS_PARTITION, "{%s:%d} source node %"PRIx64" not found in migration rx state", ns->name, pid, source_node);
							break; // out of switch
						}
					}
					else {
						// No duplicates - we get here e.g. if master & prole(s)
						// are desync and there is a single partition version
						// coming from a zombie to here - the desync master.
						cf_debug(AS_PARTITION, "{%s:%d} migrate rx from node %"PRIx64" to master, no duplicates", ns->name, pid, source_node);

						// Might now do migration(s) to prole(s) - don't break!
					}

					if (p->pending_migrate_rx > 0) {
						cf_debug(AS_PARTITION, "{%s:%d} Received migrate from node %"PRIx64". Waiting for more", ns->name, pid);
						break; // out of switch
					}
					/*
					 * Check if there are any replicas that are not sync and need migration
					 */
					for (int i = 0; i < g_config.paxos_max_cluster_size; i++)
					{
						if (p->replica_tx_onsync[i] == true) {
							p->replica_tx_onsync[i] = false;
							p->pending_migrate_tx++;
							partition_migrate_record_fill(&r, &p->replica[i], 1, ns, pid, AS_MIGRATE_TYPE_MERGE, as_partition_migrate_tx, (void *)false);
							cf_queue_push(mq, &r);
						}
					}
			}

			cf_atomic_int_incr(&g_config.partition_generation);


			/* unlock */
			if (0 != pthread_mutex_unlock(&p->lock))
				cf_crash(AS_PARTITION, "couldn't release partition state lock: %s", cf_strerror(errno));

			/* Run all the queued migrations: this happens after the release of
				* the state lock to ensure that writes have begun to flow to their
				* new homes */
			partition_migrate_record pmr;
			while (0 == cf_queue_pop(mq, &pmr, 0)) {
				cf_debug(AS_PARTITION, "{%s:%d} Scheduling migrate (in rx) to %"PRIx64"", pmr.ns->name, pmr.pid, *(pmr.dest));
				if (0 != as_migrate(pmr.dest, pmr.destsz, pmr.ns, pmr.pid, pmr.mig_type, true, pmr.cb, pmr.cb_data))
					cf_crash(AS_PARTITION, "couldn't start migrate");
			}

			cf_queue_destroy(mq);

			// For receiver-side migration flow control.
			cf_atomic_int_decr(&g_config.migrate_num_incoming);

			break;
		}
		case AS_MIGRATE_STATE_ERROR:
		case AS_MIGRATE_STATE_EAGAIN:
			cf_warning(AS_PARTITION, "partition migrate failure! {%s:%d}", ns->name, pid);
			break;
		default:
			break;
	}

	if (mq)		cf_queue_destroy(mq);

	if (-1 == rv)
		cf_info(AS_PARTITION, "returning -1 from migrate_rx");
	return(rv);
}


// reduce the replication factor to 1 if the cluster size is less than or equal to the specified limit
void as_partition_set_ns_replication_factor(int new_cluster_size)
{
	bool reduce_repl = false;
	cf_info(AS_PAXOS, "setting replication factors: cluster size %d, paxos single replica limit %d", new_cluster_size, g_config.paxos_single_replica_limit);
	if (new_cluster_size <= g_config.paxos_single_replica_limit)
		reduce_repl = true;
	// normal case - set replication factor
	for (int i = 0; i < g_config.namespaces; i++) {
		as_namespace *ns = g_config.namespace[i];
		ns->replication_factor = reduce_repl ? 1 : ns->cfg_replication_factor;
		cf_info(AS_PAXOS, "{%s} replication factor is %d", ns->name, ns->replication_factor);
	}
	return;
}

// Define the macros for accessing the HV and hv_slindex arrays.
#define HV(x, y) hv_ptr[(x * g_config.paxos_max_cluster_size) + y]
#define HV_SLINDEX(x, y) hv_slindex_ptr[(x * g_config.paxos_max_cluster_size) + y]

/**
 * Print out the contents of an HV Row.  This is a DEBUG routine, and thus
 * the printf() statements are valid.
 */
void as_partition_show_hv_row(cf_node hv_ptr[], int pid ) {
	int i;
	cf_node node;
	cc_node_t node_id;
	cc_group_t group_id;

	int cluster_size = g_config.paxos_max_cluster_size;
	printf("[Partition(%d) Succ List]::", pid );
	for( i = 0; i <  cluster_size; i++ ) {
		node = HV(pid, i );
		if( node > 0 ) {
			node_id = cc_compute_node_id( node );
			group_id = cc_compute_group_id( node );
			printf("Node(%d)[%016lx] G(%04x) N(%08x)",
				   i, node, group_id, node_id );
		} else {
			break;
		}
	}
	printf("<END>\n");
} // end as_partition_show_hv_row()

/**
 * Adjust the Partition Map Array (HV) and SuccessionList Index Array to
 * Accommodate the GROUP (rack) rules for replicas (proles).  The first
 * "Replication Factor" number of nodes after the zero entry (the master) MUST
 * have different group ids.  We'll do a pair-wise swap of entries to make
 * sure that the first N node values have different group ids than the master.
 * First, check that we have a valid topology, sufficient for supporting
 * the Rack-Aware rules.
 */
void as_partition_adjust_hv_and_slindex( as_partition * p, cf_node hv_ptr[],
		int hv_slindex_ptr[], int pid )
{
	cf_node self_node = g_config.self_node;
	cc_node_t node_id = cc_compute_node_id( self_node );
	cc_group_t group_id = cc_compute_group_id( self_node );
	cc_group_t master_group_id;
	cc_node_t master_node_id;
	cf_node master_node, node, temp_node;
	cf_node next_node = 0;
	int temp_index;
	// NOTE: Master in slot ZERO, first prole in slot ONE.
	int i = 0;
	int j = 0;
	int rf = p->p_repl_factor;
	int cluster_size = g_config.paxos_max_cluster_size;

	cf_detail(AS_PARTITION,
			  "Part(%d) Rep(%d) HV Self Node(%016lx) Gid(%08x) Nid(%08x)",
			  pid, p->p_repl_factor, self_node, group_id, node_id );

	// Compute the Group and Node of this partition's Master
	master_node = HV( pid, 0 );
	master_node_id = cc_compute_node_id( master_node );
	master_group_id = cc_compute_group_id( master_node );
	bool found = false;

	// Quick look -- if we see two different groups, jump out early
	for( i = 1; i < rf; i++ ) {
		node = HV(pid, i );
		group_id = cc_compute_group_id( node );
		if( group_id != master_group_id ) {
			if( DEBUG )
				printf("P(%d) Master Group(%04x) NodeGroup(%04x)\n",
					   pid, master_group_id, group_id );
			return;
		}
	}

	if( DEBUG ) {
		printf("SHOW HV ARRAY BEFORE ADJUSTMENT:: PID(%d)\n", pid);
		as_partition_show_hv_row( hv_ptr, pid );
	}

	if( DEBUG )
		printf("MASTER Node[%016lx] G(%08x) N(%08x)",
			   master_node, master_group_id, master_node_id );

	p->replica[0] = master_node;

	// For each cell in the replica list (after the master, which is in cell
	// position ZERO), make sure that the node in that cell has a different
	// group id than the master.  Note: "rf" is usually 2, so we usually do
	// this loop only one time.
	for( i = 1; i < rf; i++ ) {
		node = HV(pid, i );
		group_id = cc_compute_group_id( node );
		if( group_id == master_group_id ) {
			cf_debug(AS_PARTITION, "Master(%016lx) Node(%d)(%016lx) COLLISION!!!",
					 master_node, i, node );
			// Ok -- so we have a GROUP overlap.  We need to swap this cell's
			// node value with someone else in the list.  Go down the list and
			// find the first cell with a different group.
			for( j = i + 1; j < cluster_size; j++ ) {
				next_node = HV(pid, j );
				group_id = cc_compute_group_id( next_node );
				if( group_id != master_group_id && next_node != (cf_node) 0 ) {
					// Found it.
					found = true;
					break;
				}
			}
			if( found == true ) {
				// Swap the cell values in "i" and "j" for both hv and slindex
				cf_debug(AS_PARTITION,
						 "ADJUST HV: MG(%04x) SWAP cells (%d)[%016lx] and (%d)[%016lx]",
						 master_group_id, i, node, j, next_node );
				temp_node = HV(pid, i);
				HV(pid, i) = HV(pid, j);
				HV(pid, j) = temp_node;
				temp_index = HV_SLINDEX(pid, i);
				HV_SLINDEX(pid, i) = HV_SLINDEX(pid, j);
				HV_SLINDEX(pid, j) = temp_index;
			} else {
				cf_warning( AS_PARTITION,
							"Can't find a diff group:i(%d) j(%d) Rack Aware Adjustment:MN(%016lx)andN(%016lx)",
							i, j, master_node, node);
			}
		} else {
			cf_debug(AS_PARTITION, "Master(%016lx) Node(%d)(%016lx) OK",
					 master_node, i, node );
		}
	} // For each potential Replica Cell in HV

	if( DEBUG ) {
		printf("SHOW HV ARRAY !!AFTER!!  ADJUSTMENT\n");
		as_partition_show_hv_row( hv_ptr, pid );
	}

} // end as_partition_adjust_hv_and_slindex()


/**
 * DEBUG FUNCTION (so, yes, the printf()s are valid here).
 * Show the contents of the HV PTR array.  Needed for debugging the complex
 * world of Paxos and the succession list.
 * For each partition, show the contents of the succession list (stop after the
 * first ZERO entry);
 */
void
as_partition_dump_hv_ptr_array( cf_node *hv_ptr ) {
	int cluster_size =  g_config.paxos_max_cluster_size;
	cf_node node;

	printf("<< !!!!!!!!!!!!!!!!!!!! DUMP HV PTR ARRAY !!!!!!!!!!!!!!!!!!! >>\n");
	for (int i = 0; i < AS_PARTITIONS; i++) {
		printf("Partition[%d]:: ", i);

		for (int j = 0; j < cluster_size; j++) {
			if (( node = HV(i, j)) == 0 ) {
				break;
			} else {
				printf("(%d)[%016lx] ", j, node );
			}
		} // end for each node in cluster
		printf("<END>\n");
	} // end for each partition
} // end as_partition_dump_hv_ptr_array()


/**
 * Check that we have more than one group in our paxos succession list,
 * otherwise we don't have a valid cluster topology.
 */
bool as_partition_valid_cluster_topology( as_paxos *paxos_p ) {
	bool result = false; // Feeling negative today
	cf_node * succession = paxos_p->succession;
	size_t cluster_size = g_config.paxos_max_cluster_size;

	// Loop thru the paxos succession list and validate that there is more than
	// a single group present.   Later versions of this function will do more,
	// such as verify that the cluster is balanced (equal nodes per group)
	// 05/28/2013::(tjl).
	// One of the later versions is already here -- we walk thru the succession
	// list and dump it to the log, in group order.
	cc_group_t remember_group_id = 0;
	cc_group_t group_id = 0;
	cluster_config_t cc; // structure to hold state of the group
	cc_cluster_config_defaults( &cc );

	// Turn this on for Cluster Config Debugging. Otherwise, it stays off.
	if( DEBUG ) {
		printf("\n\n<><><> SUCCESSION LIST <><><> CL Size(%ld)::", cluster_size );
		for (int i = 0; i < cluster_size; i++) {
			if (succession[i] == (cf_node)0)  continue;
			printf("NODE(%d)(%"PRIx64"] ", i, succession[i] );
		} // end for each node in paxos succession list
		printf("<END>\n\n");
	}

	for (int i = 0; i < cluster_size; i++) {
		if (succession[i] == (cf_node)0)  continue;
		// Build up our cluster state -- so we can measure cluster health
		group_id = cc_compute_group_id( succession[i] );
		cc_add_fullnode_group_entry( &cc, succession[i] );
		if( remember_group_id == 0 ) {
			remember_group_id = group_id;
		} else if( group_id != remember_group_id ) {
			// Found a different group -- so for now, we're good.
			// NOTE: The heavier-weight "validate cluster" call will do a more
			// careful job of evaluating the state of the cluster.
			result = true;
			// Note: We used to BREAK here, since we could jump out with a VALID
			// cluster rating after we saw a different group.  However, NOW we
			// keep going because we want to build the FULL cluster state and
			// then print it out.  6/2013 tjl.
			// break; // No longer break.
		}
	} // end for each node in paxos succession list

	cc.cluster_state = cc_get_cluster_state( &cc );

	// Show the state of the cluster -- list the contents of each group. Dump
	// this all to the log.
	cc_show_cluster_state( &cc );

	return result;
} // end as_partition_valid_cluster_topology()


/* as_partition_balance:
 * Balance partitions, succession lists and replica lists after cluster changes.
 * As explained below, we create a new master/prole list for each partition.
 * We track several things:
 * (*) The Paxos succession list (a  sorted -- descending order -- node list)
 * (*) The PER PARTITION node list (master and prole list)
 */
void
as_partition_balance()
{
	// Shortcut pointers.
	as_paxos *paxos = g_config.paxos;
	cf_node *succession = paxos->succession;
	bool *alive = paxos->alive;
	cf_node self = g_config.self_node;

	if ((NULL == succession) || (NULL == alive)) {
		cf_warning(AS_PARTITION,
				   "succession list is uninitialized: couldn't start migrate");
		return;
	}

	if ((cf_node)0 == self) {
		cf_warning(AS_PARTITION,
				   "node value is uninitialized: couldn't start migrate");
		return;
	}

	// Check to see if all of the nodes in the paxos succession list form
	// a valid cluster (and thus, could support the Rack Aware rules.
	bool cluster_valid = as_partition_valid_cluster_topology( paxos );
	/*
	 * Check that the succession list integrity
	 * We expect that all if the succession list entries to be within the first
	 * part of the list. We also expect all of the nodes to be alive.
	 * Compute the cluster size
	 */
	bool found_error = false;
	size_t cluster_size = 0;
	for (int i = 0; i < g_config.paxos_max_cluster_size; i++) {
		if (succession[i] == (cf_node)0) {
			cluster_size = i;
			/* make sure that rest of succession list is empty */
			for (int j = i; j < g_config.paxos_max_cluster_size; j++)
				if (succession[j] != (cf_node)0)
					found_error = true;
			break;
		}
		// Don't mix latest paxos state with this
		// if (alive[i] == false)
		// 	found_error = true;
	}
	if ((true == found_error) || (cluster_size == 0)) {
		cf_warning(AS_PARTITION,
				   "succession list is corrupted: couldn't start migrate");
		return;
	}
	paxos->cluster_size = cluster_size;
	cf_info(AS_PARTITION, "CLUSTER SIZE = %d", paxos->cluster_size);

	/*
	 * Find this node's index in the succession list
	 */
	size_t self_index;
	found_error = true;
	for (int i = 0; i < cluster_size; i++)
	{
		if (succession[i] == self) {
			self_index = i;
			found_error = false;
			break;
		}
	}
	if (true == found_error) {
		cf_warning(AS_PARTITION,
				   "can't find self in succession list: couldn't start migrate");
		return;
	}

	cf_debug(AS_PARTITION, "self index = %d", self_index);

	/*
	 * Check that the global state table is well formed
	 */
	found_error = false;
	for (int i = 0; i < g_config.namespaces; i++)
		for (int j = 0; j < cluster_size; j++)
			if (NULL == paxos->c_partition_vinfo[i][j])
				found_error = true;

	if (true == found_error) {
		cf_warning(AS_PARTITION,
				   "Global state is corrupted: couldn't start migrate");
		as_paxos_set_cluster_integrity(paxos, false);
		return;
	}

	cf_info(AS_PARTITION, "Global state is well formed");

	cf_debug(AS_PARTITION, "[START] REBALANCE WINDOW");

	as_paxos_set_cluster_integrity(paxos, true);

	/*
	 * Check that this partition's global state is the same as its local state
	 */
	found_error = false;
	for (int i = 0; i < g_config.namespaces; i++) {
		as_namespace *ns = g_config.namespace[i];
		for (int j = 0; j < AS_PARTITIONS; j++)
			if (memcmp(&ns->partitions[j].version_info, &paxos->c_partition_vinfo[i][self_index][j], sizeof(as_partition_vinfo)) != 0)	{
				found_error = true;
				print_partition_versions(ns->name, j, &ns->partitions[j].version_info, "Global", &paxos->c_partition_vinfo[i][self_index][j], "Local");
				break;
			}
	}
	if (true == found_error) {
		cf_warning(AS_PARTITION, "Global state is not identical to local state: couldn't start migrate");
		return;
	}

	// figure out effective replication factor in the face of node failures
	as_partition_set_ns_replication_factor(cluster_size);


	// Populate an array that, for each partition, holds all of the potential
	// successor nodes (a list of cluster-size node ids).  This is a "packed
	// array" of bytes that holds a fixed size two dimensional array:
	// Outer dimension (columns) are the partitions (4096 of them) and
	// Inner dimension (rows) are the individual cluster nodes (set by paxos).
	// We do our own indexing into it: Column (partition id) * "size of" the row,
	// plus the row offset (in bytes).
	// NOTE: it would have been nice for this to be a regular two-dimensional
	// array, but given that it's really a run-time allocated structure, it
	// doesn't fit well with a compiled language.  It was necessary to create
	// a SINGLE dimensional array and compute the inner (dynamic) offsets
	// on the fly.  Hence, the use of the HV() macro.
	// Also -- it would be a potential HUGE waste of memory, to statically
	// allocate two arrays -- one with 64 bit objects,  and one with
	// 32 bit objects of size 4096 * 127 (also, times # of name-spaces).
	// ==> cf_node hv_ptr[4096][127];
	// ==> int hv_slindex[4096][127];
	//
	// HV Array: HV = "Hash Value"  (values are 64 bit "cf_node" values).
	// Here is a conceptual view:
	//	Partition Map Diagram
	//	Example System:  4 nodes, 8 partitions
	//
	//	    Nodes in the Cluster
	//	    +-----------------------+
	//	    | 101 | 102 | 203 | 204 |
	//	    +-----------------------+
	//
	//	Paxos Global Succession List: (Sorted in Descending order)
	//	    +-----------------------+
	//	SL  | 204 | 203 | 102 | 101 | (Holds Node Names in succession order)
	//	    +-----------------------+
	//	SLI |   0 |   1 |   2 |   3 | (Holds the INDEX of the names in the SL)
	//	    +-----------------------+
	//
	//	     Initial Randomization of the Partition Table.
	//	     Start with Succession List, Randomize.  Remember where the
	//	     node names were in SL by using the SL Index (SLI)
	//       This is known in the code as the Hash Value (HV) Array and
	//       the HV Succession List Index (SLINDEX) Array.
	//	 P#
	//	+===+-----------------------+
	//	| 0 | 102 | 203 | 204 | 101 | SLI( 2, 1, 0, 3)
	//	+===+-----------------------+
	//	| 1 | 204 | 101 | 102 | 203 | SLI( 0, 3, 2, 1)
	//	+===+-----------------------+
	//	| 2 | 101 | 102 | 203 | 204 | SLI( 3, 2, 1, 0)
	//	+===+-----------------------+
	//	| 3 | 203 | 204 | 101 | 102 | SLI( 1, 0, 3, 2)
	//	+===+-----------------------+
	//	| 4 | 101 | 203 | 102 | 204 | SLI( 3, 1, 2, 0)
	//	+===+-----------------------+
	//	| 5 | 203 | 101 | 204 | 102 | SLI( 1, 3, 0, 2)
	//	+===+-----------------------+
	//	| 6 | 102 | 101 | 203 | 204 | SLI( 2, 3, 1, 0)
	//	+===+-----------------------+
	//	| 7 | 204 | 203 | 102 | 101 | SLI( 0, 1, 2, 3)
	//	+===+-----------------------+
	//
	// There is a companion array: The Succession List Index array (slindex), that
	// shows the position of a node in the global paxos succession list.
	// SLINDEX Array: SLINDEX = "Succession List Index", meaning, the index of
	// the "Hash Value" in the succession list.
	// (values are integers, since they are just the array index values of
	// the node names in the succession list).
	//
	// So -- to recap:
	// (*) Global Paxos Succession list (one per cluster):
	//     It lists ALL nodes in the cluster.
	// (*) Partition Succession list (HV): Shows master and replica(s) node
	//     values per partition (the 64 bit cf_node value).
	// (*) Partition Succession list index (slindex): Basically shows the same
	//     information as the HV array (above), but instead of listing the
	//     the cf_node value itself, it lists the INDEX (i.e. array offset) of
	//     the node value in the global paxos succession list.
	//
	// Now, with Rack Awareness, we're adding another wrinkle in the mix. For
	// each partition, we're changing how the replica list is calculated.
	// It used to work like this:
	// + For each partition:
	// ++ Randomize a copy of the succession list (using pseudo random function)
	// ++ The node in position 0 is the master, and the remaining nodes in the
	//    list are the replicas (proles).
	// ++ Truncate the list to the replication factor:
	//    In most cases, it's replication factor 2:  One master, one Prole.
	//
	// That was the old way. That no longer works for rack awareness.
	// Successors for a partition can NOT be in the same group as the master.
	// So, implicitly, we start with the HV array, but when we use information
	// from it -- it is important to know if we want "generic" node information,
	// (for which HV() can be used), or true partition succession list information,
	// (for which the partition->replica[] must be used).

	//	CHANGES FOR "RACK AWARE" Groups
	//	    Nodes and Groups in the cluster
	//	    +-----------------------+
	//	    |  Group 1  |  Group 2  |
	//	    +-----------------------+
	//	    | 101 | 102 | 203 | 204 |
	//	    +-----------------------+
	// Paxos Succession List stays the same (204, 203, 102, 101)
	//
	//	    P#
	//	   +===+-----------------------+
	//	   | 0 | 102 | 203 | 204 | 101 | SLI( 2, 1, 0, 3)
	//	   +===+-----------------------+
	//	   | 1 | 204 | 101 | 102 | 203 | SLI( 0, 3, 2, 1)
	//	   +===+-----------------------+
	//	   | 2 | 101 |<102>| 203 | 204 | SLI( 3, 2, 1, 0)  <<== Adjustment needed
	//	   +===+-----------------------+
	//	   | 3 | 203 |<204>| 101 | 102 | SLI( 1, 0, 3, 2)  <<== Adjustment needed
	//	   +===+-----------------------+
	//	   | 4 | 101 | 203 | 102 | 204 | SLI( 3, 1, 2, 0)
	//	   +===+-----------------------+
	//	   | 5 | 203 | 101 | 204 | 102 | SLI( 1, 3, 0, 2)
	//	   +===+-----------------------+
	//	   | 6 | 102 |<101>| 203 | 204 | SLI( 2, 3, 1, 0)  <<== Adjustment needed
	//	   +===+-----------------------+
	//	   | 7 | 204 |<203>| 102 | 101 | SLI( 0, 1, 2, 3)  <<== Adjustment needed
	//	   +===+-----------------------+
	//
	//  The table rows are truncated to "replication factor", which is usually
	//  two.
	//	 P#
	//	+===+-----------+
	//	| 0 | 102 | 203 | SLI( 2, 1)
	//	+===+-----------+
	//	| 1 | 204 | 101 | SLI( 0, 3)
	//	+===+-----------+
	//	| 2 | 101 | 203 | SLI( 3, 1) (Adjusted)
	//	+===+-----------+
	//	| 3 | 203 | 101 | SLI( 1, 3) (Adjusted)
	//	+===+-----------+
	//	| 4 | 101 | 203 | SLI( 3, 1)
	//	+===+-----------+
	//	| 5 | 203 | 101 | SLI( 1, 3)
	//	+===+-----------+
	//	| 6 | 102 | 203 | SLI( 2, 1) (Adjusted)
	//	+===+-----------+
	//	| 7 | 204 | 102 | SLI( 0, 2) (Adjusted)
	//	+===+-----------+

	// NOTE:
	// The partition->replica[] arrays are generated directly from the HV array,
	// as are other balance_new() sections.  Since we've simply done a slight
	// reorder of the HV rows (which were pseudo-random in the first place),
	// nothing else in this file needed to be changed. (6/2013 tjl)
	//
	// This section builds the 2 dim packed byte array;
	// For each partition, it creates a row of cluster nodes, randomized.
	int hv_ptr_sz = AS_PARTITIONS * g_config.paxos_max_cluster_size * sizeof(cf_node);
	cf_node *hv_ptr = cf_malloc(hv_ptr_sz);

	int hv_slindex_ptr_sz = AS_PARTITIONS * g_config.paxos_max_cluster_size * sizeof(int);
	int *hv_slindex_ptr   = cf_malloc(hv_slindex_ptr_sz);

	if ((hv_slindex_ptr == NULL) || (hv_ptr == NULL))
		cf_crash(AS_PARTITION, "as_partition_balance_new: couldn't allocate partition state tables: %s", cf_strerror(errno));

	memset(hv_ptr, 0, hv_ptr_sz);
	memset(hv_slindex_ptr, 0, hv_slindex_ptr_sz);

	// <HV SECTION> <HV_SECTION> <HV SECTION> <HV_SECTION> <HV SECTION>
	// <HV SECTION> <HV_SECTION> <HV SECTION> <HV_SECTION> <HV SECTION>
	// Build the array of successor nodes for each partition.
	for (int i = 0; i < AS_PARTITIONS; i++) {
		for (int j = 0; j < cluster_size; j++) {
			struct hashbuf {
				uint64_t n, p;
			} h;

			if (0 == succession[j]) continue; // Skip over Zero entries

			/* Compute the hash value for this (node, partition) tuple.
			 * We separately compute the FNV-1a hash of each fragment of
			 * the tuple, then hash them together with a One-at-a-time hash;
			 * this method seems to give fairly good distribution.  We then
			 * stash the node's numerical ID in last few bits */
			h.p = cf_hash_fnv(&i, sizeof(int));
			h.n = cf_hash_fnv(&succession[j], sizeof(cf_node));
			HV(i, j) = cf_hash_oneatatime(&h, sizeof(struct hashbuf));
			HV(i, j) &= AS_CLUSTER_SZ_MASKP;
			HV(i, j) += j;
		} // end for each node in cluster

		/* Sort the hashed node values and then convert the hash values BACK
		 * into node IDs (mask everything out except our node index id bits).
		 * Then, Use the ID to get the original node values out of the succession
		 * list, but save the index bits for the SL Index array.  */
		qsort(&hv_ptr[i * g_config.paxos_max_cluster_size], cluster_size, sizeof(cf_node), cf_compare_uint64ptr);
		for (int j = 0; j < cluster_size; j++) {
			if (0 == HV(i, j)) {
				cf_detail(AS_PARTITION, "ZERO ENTRY IN hv_ptr:i(%d) j(%d)", i, j );
				break;
			}
			HV_SLINDEX(i, j) = (int)(HV(i, j) & AS_CLUSTER_SZ_MASKN);

			/* Overwrite the above-written hashed value with the correct
			 * succession list value based on the bits of the node entry that
			 * were stashed in the lower byte (and isolated by the mask).
			 */
			HV(i, j) = succession[(int)(HV(i, j) & AS_CLUSTER_SZ_MASKN)];
			cf_detail (AS_PARTITION, "P(%5d) HVS(%3d) HV(%"PRIx64")", i, HV_SLINDEX(i, j), HV(i, j));
		} // end for each node in cluster
	} // end for each partition

	// Debug Print of HV PTR:  Maybe make this a cf_detail() call.
	// This is useful to see the whole contents of the partition table, but
	// since that is 4096 lines of output (each time we rebalance), it's not
	// a thing we would want to do in production.
	if( DEBUG ) {
		as_partition_dump_hv_ptr_array( hv_ptr );
	}

	int n_new_versions = 0;

	/*
	 * Generate the new partition version based on the cluster key and use this
	 * as the instance id for all the newly initialized partitions. The version tree
	 * path is set to the value "[1]"
	 */
	as_partition_vinfo new_version_for_lost_partitions;
	memset(&new_version_for_lost_partitions, 0, sizeof(new_version_for_lost_partitions));
	generate_new_partition_version(&new_version_for_lost_partitions);
	if (is_partition_null(&new_version_for_lost_partitions)) {
		/* what do we do here? */
		cf_warning(AS_PAXOS, "null partition ID generated");
	}

	/*
	 * Classify partitions in two ways, those with the same IID/VTP values
	 * those with same IID but different VTP, and those with different IID
	 */

	size_t n_lost = 0;
	size_t n_unique = 0;
	size_t n_recreate = 0;
	size_t n_duplicate = 0;

	size_t n_total = g_config.namespaces * AS_PARTITIONS;

	for (int i = 0; i < g_config.namespaces; i++) {

		as_namespace *ns = g_config.namespace[i];
		if (NULL == ns)
			continue;

		cf_queue *mq = NULL;
		mq =  cf_queue_create(sizeof(partition_migrate_record), false);

		int ns_pending_migrate_rx = 0;
		int ns_pending_migrate_tx = 0;
		int ns_pending_migrate_tx_later = 0;

		for (int j = 0; j < AS_PARTITIONS; j++) {
			as_partition *p = &ns->partitions[j];
			partition_migrate_record pmr;

			/* lock */
			if (0 != pthread_mutex_lock(&p->lock))
				cf_crash(AS_PARTITION,
						 "couldn't acquire partition state lock: %s", cf_strerror(errno));

			// TODO - Need to handle case where a partition is DESYNC,
			// has a version ID and has a journal.
			//
			/* Cleanup
			 * In the new model, we stop all incomplete migrations whenever
			 * there are changes to the cluster's succession list
			 * Any new migrations needed will be restarted.
			 * If this partition was being replicated to,
			 * set the partition to DESYNC,
			 * reset the origin, and clear
			 * the partition's contents.
			 */

			// Copy the contents of the hv_ptr array we built above into the
			// Partition Replica array -- to be the new succession list for each
			// partition.  Notice the addressing into the byte array.
			// First, clear out the row of the 2 dim-array (memset)
			// Then, copy in AS MUCH as we need for the current replication
			// factor (usually 2).
			// By convention, the master is in the ZERO slot, and the proles
			// come after.
			uint old_repl_factor = p->p_repl_factor;
			p->p_repl_factor = ns->replication_factor;

			/* In the NEW WORLD of Cluster Topology (i.e. Rack Awareness), we
			 * have to be mindful of the GROUPS that a node might be in.  And,
			 * a prospective replica must NOT be in the same group as the primary.
			 * Furthermore, in the future,  we might want to suggest even more rules
			 * (like rack mirroring or maybe time travel).
			 * So, if we are in TOPOLOGY MODE, and we have multiple nodes and
			 * more than one group, we will do some surgery on the HV and SLINDEX
			 * arrays to make sure that the first "replica-factor" entries have
			 * group ids that are different than the master. (5/2013:tjl)
			 */
			if( g_config.cluster_mode != CL_MODE_NO_TOPOLOGY
					&& paxos->cluster_size > 1
					&& cluster_valid == true )
			{
				// Check and then update the HV and SLINDEX arrays appropriately.
				as_partition_adjust_hv_and_slindex( p, hv_ptr, hv_slindex_ptr, j );
			}
			// So -- whether or not we udpated HV and SLINDEX, now we create
			// the the replica list for the current partition using the first
			// "replication-factor" number of nodes from the HV array.
			memset(p->replica, 0, g_config.paxos_max_cluster_size * sizeof(cf_node));
			memcpy(p->replica, &hv_ptr[j * g_config.paxos_max_cluster_size], p->p_repl_factor * sizeof(cf_node));

			p->origin      = 0;
			p->target      = 0;
			p->current_outgoing_ldt_version = 0;

			/*
			 * We are going to redo all the migrations that have not been completed based
			 * on the global state, so clear the rx and tx flags
			 * pending_writes cannot be cleared
			 * partition state will be set later as needed
			 */
			p->pending_migrate_tx = 0;
			p->pending_migrate_rx = 0;
			memset(p->replica_tx_onsync, 0, sizeof(p->replica_tx_onsync));

			/* Reinitialize duplication list */
			p->n_dupl = 0;
			memset(p->dupl_nodes, 0, sizeof(p->dupl_nodes));
			p->reject_writes = false;
			p->waiting_for_master = false;
			memset(&p->primary_version_info, 0, sizeof(p->primary_version_info));

			as_partition_vinfo f_vinfo;
			memset(&f_vinfo, 0, sizeof(f_vinfo));

			/*
			 * Partition version change logic:
			 * Check if any of the replicas for this partition in the old
			 * succession list are missing from the new succession list
			 */
			bool create_new_partition_version = false;

			if (old_repl_factor != p->p_repl_factor)
				cf_detail(AS_PAXOS,
						  "{%s:%d} new replication factor %d, old replication factor %d",
						  ns->name, j, p->p_repl_factor, old_repl_factor);

			for (int k = 0;  k < old_repl_factor; k++) {
				bool found = false;
				if (p->old_sl[k] == 0)
					continue;
				for (int l = 0; l < cluster_size; l++) {
					if (p->old_sl[k] == succession[l]) {
						found = true;
						break;
					}
				}
				if (!found) {
					// cf_info(AS_PARTITION, "{%s:%d} OLD replica NOT FOUND %"PRIx64"", ns->name, j, old_replica[k]);
					create_new_partition_version = true;
					break;
				}
			}

			// detect if there is a write journal and apply it here
			if ((p->state == AS_PARTITION_STATE_DESYNC) && !is_partition_null(&p->version_info)) {
				/* This partition was waiting for duplicate merges to arrive from
				 * master when this paxos reconfig happened:
				 * We have three choices:
				 * 1. Throw away the data (undesirable)
				 * 2. Apply the write journal and turn partition to SYNC (delays
				 *    partition rebalance from completing but writes and reads
				 *    are proceeding fine)
				 * 3. Delay application of the write journal and attempt to do
				 *    this after partition rebalance is complete (complex code
				 *    causes concurrency issues)
				 * We choose solution 2 for now.
				 * TODO - Need to implement the high concurrency
				 * solution 3 at some point in the future.
				 */
				cf_info(AS_PARTITION, "{%s:%d} Applying write journal from previous rebalance", ns->name, j);
				apply_write_journal(ns, j);
				p->state = AS_PARTITION_STATE_SYNC; // revert the partition state
			}

			/*
			 * Data structures to compute duplicate partition versions for a partition
			 */
			size_t n_dupl = 0;
			cf_node dupl_nodes[AS_CLUSTER_SZ];
			as_partition_vinfo dupl_pvinfo[AS_CLUSTER_SZ];
			memset(dupl_nodes, 0, sizeof(dupl_nodes));
			memset(dupl_pvinfo, 0, sizeof(dupl_pvinfo));
			/*
			 * do some integrity checks on partition state.
			 */
			bool ok = true;
			if (is_partition_null(&ns->partitions[j].version_info)) {
				ok = ((p->state != AS_PARTITION_STATE_SYNC)
					  && (p->state != AS_PARTITION_STATE_ZOMBIE)
					  && (p->state != AS_PARTITION_STATE_WAIT));
				if (!ok)
					cf_info(AS_PARTITION,
							"{%s:%d} partition version is null but state is SYNC or ZOMBIE or WAIT %d %"PRIx64"",
							ns->name, j, p->state, self);
			} else {
				ok = ((p->state == AS_PARTITION_STATE_SYNC)
					  || (p->state == AS_PARTITION_STATE_ZOMBIE)
					  || (p->state == AS_PARTITION_STATE_SYNC)
					  || (p->state == AS_PARTITION_STATE_WAIT));
				if (!ok)
					cf_info(AS_PARTITION,
							"{%s:%d} partition version is not null but state is not SYNC/ZOMBIE/WAIT  %d %"PRIx64"",
							ns->name, j, p->state, self);
			}

			/*
			 * For this partition, calculate the following
			 *  Count of the number of unique versions - n_found
			 *  The first version encountered in the partition's succession list - f_vinfo
			 *  Node id and version info for duplicate versions - dupl_nodes, dupl_pvinfo
			 */
			size_t n_found = 0;
			bool partition_is_lost = false;
			for (int k = 0; k < cluster_size; k++) {
				size_t n_index = HV_SLINDEX(j, k);
				as_partition_vinfo *vinfo = &paxos->c_partition_vinfo[i][n_index][j];

				if (is_partition_null(vinfo)) {
					continue;
				}
				if (n_found == 0) {
					/* first encounter of this partition */
					n_found++;
					memcpy(&f_vinfo, vinfo, sizeof(*vinfo));
					memcpy(&p->primary_version_info, vinfo, sizeof(*vinfo));
					continue;
				}
				/*
				 * Check if this partition version is different than the
				 * ones already encountered
				 */
				bool found = as_partition_vinfo_same(&f_vinfo, vinfo);
				if (!found) {
					for (int l = 0; l < n_dupl; l++) {
						found = as_partition_vinfo_same(&dupl_pvinfo[l], vinfo);
						if (found)
							break;
					}
				}
				if (!found) {
					dupl_nodes[n_dupl] = HV(j, k);
					memcpy(&dupl_pvinfo[n_dupl], vinfo, sizeof(*vinfo));
					n_dupl++;
					n_found++;
					cf_debug(AS_PARTITION, "{%s:%d} duplicate node %"PRIx64"", ns->name, j, dupl_nodes[n_dupl - 1]);
				}
			}

			if (n_dupl > 1) cf_debug(AS_PARTITION, "{%s:%d} found %d n_dupl %d", ns->name, j, n_found, n_dupl);
			if (n_found == 0) {
				partition_is_lost = true;
				cf_debug(AS_PARTITION, "{%s:%d} partition is lost %"PRIx64"", ns->name, j, self);
				n_lost++;
			}
			else if (n_found == 1)
				n_unique++;
			else
				n_duplicate++;

			/*
			* First create new empty partitions for missing partitions if this node is a replica
			* Essentially, all replicas will simultaneously create new versions of this partition
			* using the version number derived from the cluster key.
			*/
			if (partition_is_lost) {
				partition_is_lost = false;
				n_recreate++;
				int loop_end = (cluster_size < p->p_repl_factor) ? cluster_size : p->p_repl_factor;
//				printf("[DEBUG]: LOST: P(%d) LoopEnd(%d) Looking for Self(%016lx)\n", j, loop_end, self );
				for (int k = 0; k < loop_end; k++) {
					int n_index = HV_SLINDEX(j, k);
					cf_node n_node = HV(j, k);
					if (n_node == self) {
						/*
						 * There are no sync copies of this partition available within the cluster
						 * and this node is a replica , so reinitialize a valid empty partition
						 */
						/* reinitialise the partition as sync and copy the new replica list into place */
						as_partition_reinit(p, ns, j);
						memset(p->replica, 0, g_config.paxos_max_cluster_size * sizeof(cf_node));
						memcpy(p->replica, &hv_ptr[j * g_config.paxos_max_cluster_size], p->p_repl_factor * sizeof(cf_node));
						memcpy(&p->primary_version_info, &new_version_for_lost_partitions, sizeof(p->primary_version_info));
						set_partition_sync_lockfree(p, j, ns, false);
						cf_debug(AS_PARTITION, "{%s:%d} Creating lost partition %"PRIx64"", ns->name, j, self);
					}
					/* Copy version info to global state for use below */
					memcpy(&paxos->c_partition_vinfo[i][n_index][j], &new_version_for_lost_partitions, sizeof(new_version_for_lost_partitions));
					paxos->c_partition_size[i][n_index][j] = p->vp->elements;
					paxos->c_partition_size[i][n_index][j] += p->sub_vp->elements;
				}
			} // end lost

#if 0
			// Should it default to master
			int master_index_in_hvlist = 0;
			for (int k = 0; k < cluster_size; k++) {
				if (HV(j, k) == p->replica[0])
					master_index_in_hvlist = k;
			}
			master_index_in_hvlist = 0;
			size_t n_index = HV_SLINDEX(j, master_index_in_hvlist);  // pick up the node offset
			uint64_t max_ptnsz = 0;//paxos->c_partition_size[i][n_index][master_index_in_hvlist];
			uint64_t master_ptnsz = 0;//paxos->c_partition_size[i][n_index][master_index_in_hvlist];
#endif

			/*
			 * compute which of the replicas is not sync
			 */
			bool is_sync[AS_CLUSTER_SZ];
			int first_sync_node = -1;
			int my_index_in_hvlist = -1;
			memset (is_sync, 0, sizeof(is_sync));
			/*
			 * Note that we might need to look beyond the replica list
			 * to find a sync node
			 */
			for (int k = 0; k < cluster_size; k++) {
				int n_index = HV_SLINDEX(j, k);
				is_sync[k] = !is_partition_null(&paxos->c_partition_vinfo[i][n_index][j]);
				if (is_sync[k] && (first_sync_node < 0)) {
					first_sync_node = k;
					as_partition_vinfo old_vinfo, new_vinfo;
					memcpy(&old_vinfo, &paxos->c_partition_vinfo[i][n_index][j], sizeof(as_partition_vinfo));
					memcpy(&new_vinfo, &old_vinfo, sizeof(as_partition_vinfo));
					/* increment the version information of the partition  if we have the primary version of this partition*/
					if (create_new_partition_version) {
						bool version_changed = increase_partition_version_tree_path(&new_vinfo, HV(j, k), p->old_sl, ns->name, j);
						if (version_changed) {
							n_new_versions++;
							/*
							 * Check if our version matches this and copy the new version over.
							 */
							set_new_partition_version(&p->version_info, &old_vinfo, &new_vinfo, ns, j);
							memcpy(&p->primary_version_info, &new_vinfo, sizeof(p->primary_version_info));
						}
					}
				}
				if (HV(j, k) == self)
					my_index_in_hvlist = k;
				if (succession[n_index] != HV(j, k))
					cf_warning(AS_PARTITION, "{%s:%d} State Error. Node id mismatch hash %"PRIx64" slist %"PRIx64"", ns->name, j, HV(j, k), succession[n_index]);
			} // end for each node in cluster
			if (my_index_in_hvlist < 0) {
				cf_warning(AS_PARTITION, "{%s:%d} State Error. Cannot find self in hash value list %"PRIx64"", ns->name, j, self);
			}
			if ((first_sync_node < 0) && !partition_is_lost)
				cf_warning(AS_PARTITION, "{%s:%d} State Error. Cannot find first sync node for resident partition %"PRIx64"", ns->name, j, self);
			/*
			* Create migration requests as needed
			*/
			switch (partition_is_lost) {
				case true:
					cf_warning(AS_PARTITION, "{%s:%d} State Error. Lost partition encountered after processing %"PRIx64"", ns->name, j, self);
					break; // out of switch
				case false:
					/*
					 * The partition has a primary version and one or more secondary versions
					 * The id of the first sync node of each duplicate partition is stored in the state
					 * All reads need to be made from all the nodes in this list until merges are done
					 *
					cf_warning(AS_PARTITION, "{%s:%d} Master/Replica Case 7: Not implemented yet", ns->name, j);
					 */
					/*
					 * Master
					 *     	if not sync switch to desync and wait for migration for primary
					 *     	wait for migration from each duplicate partition
					 *     	send merged data to all replicas
					 *		allow reads (read-all)
					 *		allow writes
					 */
					if (my_index_in_hvlist == 0) { /* I Master! */
						/*
						 * Do the following only if the master is not sync
						 */
						if (is_sync[0] == false) {
							/*
							* Master is not sync. Wait for the partition to be sent from another node
							* this node may or may not be a replica
							*/
							p->pending_migrate_rx++;
							p->origin = HV(j, first_sync_node);
							set_partition_desync_lockfree(p, &ns->partitions[j].version_info, ns, j, false);
							cf_debug(AS_PARTITION, "{%s:%d} Master case 6c: being marked desync, expect data from %"PRIx64" and %d duplicate partitions", ns->name, j, HV(j, first_sync_node), n_dupl);
						}
						/*
						 * If there are duplicates, the master will expect migrations from the first sync node of
						 * each duplicate partition version
						 * This information is stored in the duplicate data structures of the partition
						 */
						if (n_dupl > 0) {
							p->n_dupl = n_dupl;
							memcpy(p->dupl_nodes, dupl_nodes, sizeof(cf_node) * p->n_dupl);
							for (int k = 0; k < p->n_dupl; k++) {
								p->pending_migrate_rx++;
								cf_debug(AS_PARTITION, "{%s:%d} Master: expect data from duplicate partition in node %"PRIx64"", ns->name, j, p->dupl_nodes[k]);
							}
						}

						/*
						 * if master is sync and there are no duplicate partitions
						 * schedule all the migrates to non-sync replicas right away
						 */
						if (p->pending_migrate_rx == 0)
						{
							int loop_end = (cluster_size < p->p_repl_factor) ? cluster_size : p->p_repl_factor;
							for (int k = 1; k < loop_end; k++)
								if (false == is_sync[k]) {
									/*
									 * Schedule a migrate of this partition
									 */
									cf_debug(AS_PARTITION, "{%s:%d} Master case 6b: migrating to replica %"PRIx64, ns->name, j, HV(j, k));
									p->pending_migrate_tx++;
									partition_migrate_record_fill(&pmr, &HV(j, k), 1, ns, j, AS_MIGRATE_TYPE_MERGE, as_partition_migrate_tx, (void *)false);
									cf_queue_push(mq, &pmr);
								}
							break; // out of switch
						}
						/*
						 * Either master is not sync or it is waiting for duplicate partition versions or both
						 * Schedule delated migrates of merged data to replicas
						 * All replicas will be migrated to in case duplicate partitions exist
						 * Only non-sync partitions will be migrated to in case there are no duplicate partitions
						 */
						int loop_end = (cluster_size < p->p_repl_factor) ? cluster_size : p->p_repl_factor;
						for (int k = 1; k < loop_end; k++) {
							/*
							 * Schedule a delayed migrate of this partition
							 */
							cf_debug(AS_PARTITION, "{%s:%d} Master case 6b: delay migrating to replica %"PRIx64, ns->name, j, HV(j, k));
							if ((p->n_dupl > 0) || (false == is_sync[k])) {
								p->replica_tx_onsync[k] = true;
								ns_pending_migrate_tx_later++;
							}
						}
						break; // out of switch
					}
					/* Non Sync
					 *     	if replica, switch to desync wait for migration from master
					 *     	if not replica, move to absent.
					 *
					 */
					if (is_sync[my_index_in_hvlist] == false) { /* Not sync */
						if (my_index_in_hvlist < p->p_repl_factor) {
							/*
							 * Wait for the master to send data
							 */
							p->pending_migrate_rx++;
							p->origin = HV(j, 0);
							set_partition_desync_lockfree(p, &ns->partitions[j].version_info, ns, j, false);
							cf_debug(AS_PARTITION, "{%s:%d} Replica case 6a: being marked desync, expect data from %"PRIx64"", ns->name, j, HV(j, 0));

						}
						else
							set_partition_absent_lockfree(p, &ns->partitions[j].version_info, ns, j, false);
						break; // out of switch
					}
					/*
					 * Sync Node - Non-Master
					 *		if this is the first sync node then send partition over to master
					 *			if not a replica, switch to zombie mode and transition to absent later
					 * 			if a replica, then wait for migration from master
					 *		if this is not the first sync node
					 * 			if a replica, then wait for migration from master
					 *			if not a replica, set to absent
					 *
					 * 		If sync or zombie node has primary version,
					 *			allow reads (read-all)
					 *			allow writes
					 * 		If sync or zombie node has duplicate version
					 *			allow reads (read-all)
					 *			reject writes
					 */
					/*
					 * If this is the first sync node of the primary
					 * version of this partition, schedule an
					 * immediate migrate to the master node of this partition
					 * If this is the first sync node of a duplicate
					 * version of this partition, schedule an
					 * immediate migrate to the master node of this partition only if the master is sync
					 */
					if ((my_index_in_hvlist == first_sync_node)  ||
							(cf_contains64(dupl_nodes, n_dupl, self) && (is_sync[0] == true))) {
						/*
						 * Schedule a migrate of this partition to the master node.
						 * The p->target needs to be set to indicate that this node is migrating data to the master
						 * The last parameter to the partition_migrate_record_fill() contains the flush flag that is used
						 * to determine what to do about pending writes once the migration is over.
						 */
						cf_debug(AS_PARTITION, "{%s:%d} Replica case 6b: migrating to master %"PRIx64"", ns->name, j, HV(j, 0));
						p->pending_migrate_tx++;

						/*
						 * The first sync node in the list is going to be the acting master node
						 * Set the p->target variable and also initialize the duplicate array. This data will
						 * be used during the time this node performs the acting role as master.
						 */
						if (my_index_in_hvlist == first_sync_node) {
							p->target = HV(j, 0);
							if (n_dupl > 0) {
								p->n_dupl = n_dupl;
								memcpy(p->dupl_nodes, dupl_nodes, sizeof(cf_node) * p->n_dupl);
							}
							partition_migrate_record_fill(&pmr, &HV(j, 0), 1, ns, j, AS_MIGRATE_TYPE_MERGE, as_partition_migrate_tx, (void *)true);
						} else // duplicate nodes reject writes, so no need to flush
							partition_migrate_record_fill(&pmr, &HV(j, 0), 1, ns, j, AS_MIGRATE_TYPE_MERGE, as_partition_migrate_tx, (void *)false);

						cf_queue_push(mq, &pmr);
					}
					/*
					 * wait for master to flag that it is sync before transmitting the partition
					 */
					else if (cf_contains64(dupl_nodes, n_dupl, self) && (is_sync[0] == false)) {
						cf_debug(AS_PARTITION, "{%s:%d} Replica will delay migrate until master %"PRIx64" is sync", ns->name, j, HV(j, 0));
						p->waiting_for_master = true;
						ns_pending_migrate_tx_later++;
					}

					/*
					 * reject writes if this node contains a duplicate
					 * version of this partition AND if it is also a replica
					 */
					if (cf_contains64(dupl_nodes, n_dupl, self) && (my_index_in_hvlist < p->p_repl_factor)) {
						cf_debug(AS_PARTITION, "{%s:%d} Partition will reject writes during merge", ns->name, j);
						p->reject_writes = true;
					}

					/*
					 * if this is a replica and there are duplicate partitions
					 * then wait for migration from master.
					 */
					if (my_index_in_hvlist < p->p_repl_factor) {
						if (n_dupl > 0) {
							p->pending_migrate_rx++;
							p->origin = HV(j, 0);
							cf_debug(AS_PARTITION, "{%s:%d} Replica will wait for migration back from master %"PRIx64"", ns->name, j, HV(j, 0));
						}
						break; // out of switch
					}
					/*
					 * Not a replica. Partition will enter zombie state if it
					 * has pending work. Otherwise, we discard the partition
					 */
					if (p->pending_migrate_tx || p->pending_writes || p->waiting_for_master) {
						cf_debug(AS_PARTITION, "{%s:%d} Replica case 6b: becoming zombie replica", ns->name, j);
						set_partition_zombie(p, ns, j);
					}
					else  { // throwing away duplicate partition
						cf_debug(AS_PARTITION, "{%s:%d} Replica case 6: dropping replica", ns->name, j);
						set_partition_absent_lockfree(p, &ns->partitions[j].version_info, ns, j, false);
					}

					break;
				default:
					cf_warning(AS_PARTITION, "Reached what should be unreachable area of the code!");
					break;
			}

			/* copy the new succession list over the old succession list */
			memcpy(p->old_sl, &hv_ptr[j * g_config.paxos_max_cluster_size], sizeof(cf_node) * g_config.paxos_max_cluster_size);
			p->cluster_key = as_paxos_get_cluster_key();

			cf_debug(AS_PARTITION, "[DEBUG] Partition PID(%u) gets new CK(%"PRIx64")",
					 p->partition_id, p->cluster_key );

			ns_pending_migrate_rx += p->pending_migrate_rx;
			ns_pending_migrate_tx += p->pending_migrate_tx;

			/* unlock */
			if (0 != pthread_mutex_unlock(&p->lock))
				cf_crash(AS_PARTITION, "couldn't release partition state lock: %s", cf_strerror(errno));

		} // end for each partition


		cf_info(AS_PARTITION, "{%s} re-balanced, expect migrations: out %d, in %d, out-later %d",
				ns->name, ns_pending_migrate_tx, ns_pending_migrate_rx, ns_pending_migrate_tx_later);

		/* Run all the queued migrations: this happens after the release of
		 * the state lock to ensure that writes have begun to flow to their
		 * new homes */
		partition_migrate_record pmr;
		while (0 == cf_queue_pop(mq, &pmr, 0)) {
			cf_debug(AS_PARTITION, "{%s:%d} Scheduling migrate to %"PRIx64"", pmr.ns->name, pmr.pid, *(pmr.dest));
			if (0 != as_migrate(pmr.dest, pmr.destsz, pmr.ns, pmr.pid, pmr.mig_type, false, pmr.cb, pmr.cb_data))
				cf_crash(AS_PARTITION, "couldn't start migrate");
		}

		cf_queue_destroy(mq);
	} // end for each namespace.

	// All partitions now have replicas assigned, ok to allow transactions.
	g_balance_init = BALANCE_INIT_RESOLVED;

	// Note - if we decide this is the best place to first increment this
	// counter, we could get rid of g_balance_init and just use this instead.
	cf_atomic_int_incr(&g_config.partition_generation);

	cf_debug(AS_PARTITION, "[END]  REBALANCE WINDOW");

	cf_info(AS_PAXOS, "global partition state: total %d lost %d unique %d duplicate %d", n_total, n_lost, n_unique, n_duplicate);
	cf_info(AS_PAXOS, "partition state after fixing lost partitions (master): total %d lost %d unique %d duplicate %d", n_total, n_lost - n_recreate, n_unique + n_recreate, n_duplicate);
	cf_info(AS_PAXOS, "%d new partition version tree paths generated", n_new_versions);
	if (n_total != (n_lost + n_unique + n_duplicate))
		cf_warning(AS_PAXOS, "global partition state error: total %d lost %d unique %d duplicate %d", n_total, n_lost, n_unique, n_duplicate);

	//
	// Clean up wait states
	//
	for (int i = 0; i < g_config.namespaces; i++) {

		as_namespace *ns = g_config.namespace[i];
		if (NULL == ns)
			continue;

		for (int j = 0; j < AS_PARTITIONS; j++) {

			as_partition *p = &ns->partitions[j];

			int my_index_in_hvlist = -1;
			/*
			 * Note that we might need to look beyond the replica list
			 * to find a sync node
			 */
			for (int k = 0; k < cluster_size; k++) {
				if (HV(j, k) == self)
					my_index_in_hvlist = k;
			}
			if (my_index_in_hvlist < 0) {
				cf_warning(AS_PARTITION,
						   "{%s:%d} State Error. Cannot find self in hash value list %"PRIx64"",
						   ns->name, j, self);
			}
			/* lock */
			if (0 != pthread_mutex_lock(&p->lock))
				cf_crash(AS_PARTITION, "couldn't acquire partition state lock: %s", cf_strerror(errno));

			bool is_wait = (p->state == AS_PARTITION_STATE_WAIT);
			bool is_zombie = (p->state == AS_PARTITION_STATE_ZOMBIE);
			char *z = "ZOMBIE";
			char *w = "WAIT";

			if (is_wait || is_zombie) {
				//
				// If the state is WAIT or ZOMBIE, then we have a fully valid partition tree in this node. The safest course
				// is to make this partition state SYNC again. the rest of the partition balancing will take care of fixing this state
				// properly
				//

				if (is_partition_null(&ns->partitions[j].version_info))  {
					cf_warning(AS_PARTITION, "{%s:%d} Corrupted partition in %s state, found null partition version SYNC %"PRIx64"", ns->name, j, (is_wait ? w : z), self);
					goto Out;
				}
				if (my_index_in_hvlist < p->p_repl_factor) { // replica
					p->state = AS_PARTITION_STATE_SYNC;
					cf_debug(AS_PARTITION, "{%s:%d} partition state changing from %s to SYNC %"PRIx64" self index %d repl %d", ns->name, j, (is_wait ? w : z), self, self_index, p->p_repl_factor);
				}
				else if (p->waiting_for_master || p->pending_migrate_tx) {
					p->state = AS_PARTITION_STATE_ZOMBIE;
					cf_debug(AS_PARTITION, "{%s:%d} partition state changing from %s to ZOMBIE %"PRIx64"", ns->name, j, (is_wait ? w : z), self);
				}
				else if (p->pending_writes)
					cf_debug(AS_PARTITION, "{%s:%d} partition state left as %s to %s %"PRIx64"", ns->name, j, (is_wait ? w : z), (is_wait ? w : z), self);
				else {
					cf_debug(AS_PARTITION, "{%s:%d} partition state changing from %s to ABSENT %"PRIx64"", ns->name, j, (is_wait ? w : z), self);
					set_partition_absent_lockfree(p, &ns->partitions[j].version_info, ns, j, false);
				}
			}
Out:
			if (0 != pthread_mutex_unlock(&p->lock))
				cf_crash(AS_PARTITION, "couldn't release partition state lock: %s", cf_strerror(errno));
		} // end for each partition
		cf_atomic_int_incr(&g_config.partition_generation);
	} // end for each namespace

	//
	// flush to storage
	//
	for (int i = 0; i < g_config.namespaces; i++) {

		as_namespace *ns = g_config.namespace[i];
		if (NULL == ns)
			continue;
		flush_to_storage(ns);
	}

	as_partition_allow_migrations();

	// free partition tables
	cf_free(hv_ptr);
	cf_free(hv_slindex_ptr);

	return;
} // end as_partition_balance()

// Initially, every partition is either ABSENT, or a version was read from
// storage and it is SYNC.
void
as_partition_balance_init()
{
	g_config.paxos->cluster_size = 1;
	as_paxos_set_cluster_integrity(g_config.paxos, true);

	for (uint32_t i = 0; i < g_config.namespaces; i++) {
		as_namespace *ns = g_config.namespace[i];

		ns->replication_factor = 1;

		uint32_t n_stored = 0;

		for (uint32_t j = 0; j < AS_PARTITIONS; j++) {
			as_partition *p = &ns->partitions[j];

			p->p_repl_factor = 1;

			if (! is_partition_null(&p->version_info)) {
				memcpy(p->replica, &g_config.self_node, sizeof(cf_node));
				p->primary_version_info = p->version_info;
				n_stored++;
			}
			else {
				// Stores the vinfo length, even when the vinfo is zeroed.
				clear_partition_version_in_storage(ns, j, false);
			}

			p->old_sl[0] = g_config.self_node;
			p->cluster_key = as_paxos_get_cluster_key();
		}

		if (n_stored < AS_PARTITIONS) {
			flush_to_storage(ns);
		}

		cf_info(AS_PARTITION, "{%s} %u partitions: found %u absent, %u stored",
				ns->name, AS_PARTITIONS, AS_PARTITIONS - n_stored, n_stored);
	}
}

// If this node encounters other nodes at startup, prevent it from switching to
// a single-node cluster - any initially ABSENT partitions participate in paxos
// and balancing as ABSENT.
void
as_partition_balance_init_multi_node_cluster()
{
	g_multi_node = true;
}

// If we do not encounter other nodes at startup, all initially ABSENT
// partitions are assigned a new version and converted to SYNC.
void
as_partition_balance_init_single_node_cluster()
{
	as_partition_vinfo new_vinfo;

	memset(&new_vinfo, 0, sizeof(new_vinfo));
	generate_new_partition_version(&new_vinfo);

	for (uint32_t i = 0; i < g_config.namespaces; i++) {
		as_namespace *ns = g_config.namespace[i];

		uint32_t n_promoted = 0;

		for (uint32_t j = 0; j < AS_PARTITIONS; j++) {
			as_partition *p = &ns->partitions[j];

			if (is_partition_null(&p->version_info)) {
				// For nsup, which is allowed to operate while we're doing this.
				pthread_mutex_lock(&p->lock);

				p->state = AS_PARTITION_STATE_SYNC;
				memcpy(p->replica, &g_config.self_node, sizeof(cf_node));

				p->version_info = new_vinfo;
				p->primary_version_info = new_vinfo;
				g_config.paxos->c_partition_vinfo[i][0][j] = new_vinfo;
				set_partition_version_in_storage(ns, j, &new_vinfo, false);

				n_promoted++;

				pthread_mutex_unlock(&p->lock);
			}
		}

		if (n_promoted != 0) {
			flush_to_storage(ns);
		}

		cf_info(AS_PARTITION, "{%s} %u absent partitions promoted to master",
				ns->name, n_promoted);
	}

	// Ok to allow transactions.
	g_balance_init = BALANCE_INIT_RESOLVED;

	cf_atomic_int_incr(&g_config.partition_generation);
}

// Has the node resolved as operating either in a multi-node cluster or as a
// single-node cluster?
bool
as_partition_balance_is_init_resolved()
{
	return g_balance_init == BALANCE_INIT_RESOLVED;
}

// Has this node encountered other nodes?
bool
as_partition_balance_is_multi_node_cluster()
{
	return g_multi_node;
}

// A partition is queryable only when the node is master or origin
// BEWARE. No partition lock is being taken here.
// This is done to avoid a deadlock between sindex and apply journal
bool
as_partition_is_queryable_lockfree(as_namespace * ns, as_partition * p)
{
	cf_node self             = g_config.self_node;
	bool is_sync             = (p->state == AS_PARTITION_STATE_SYNC);
	bool migrating_to_master = (p->target != 0);
	bool is_master           = (p->replica[0] == self);
	
	if ((is_master && is_sync) || migrating_to_master) {
		return true;
	} else {
		return false;
	}
}<|MERGE_RESOLUTION|>--- conflicted
+++ resolved
@@ -1137,7 +1137,6 @@
 
 }
 
-<<<<<<< HEAD
 /*
  * This function allows reserving the partition in 3 cases.
  * If the node is the -
@@ -1150,24 +1149,6 @@
 {
 	as_partition *p = NULL;
 	int ret = -1;
-=======
-/* as_partition_reserve_qnode
- * Obtain a read reservation on qnode ... used by secondary index code to make sure * index is loaded on the qnode so queries can be served after scan quickly. Rather
- * than waiting till the migation finishes
- *
- * On success:  The provided as_partition_reservation * is filled in with the
- * 				appropriate reserved tree, namespace, etc and the pending write
- * 				count is incremented;
- * On failure:  The provided reservation is not touched or initialized
- *
- * In either case, the node is returned.
- */
-int
-as_partition_reserve_qnode(as_namespace *ns, as_partition_id pid, as_partition_reservation *rsv)
-{
-	as_partition *p = NULL;
-	int ret         = -1;
->>>>>>> 02c3fe6c
 
 	cf_assert(ns, AS_PARTITION, CF_CRITICAL, "invalid namespace");
 	cf_assert(rsv, AS_PARTITION, CF_CRITICAL, "invalid reservation");
@@ -1175,18 +1156,12 @@
 	p = &ns->partitions[pid];
 
 	cf_node self = g_config.self_node;
-<<<<<<< HEAD
 	// find location of node in replica list, returns -1 if node is not found
 	int my_index = find_in_replica_list(p, self);
-=======
-	cf_node n;
-	// find location of node in replica list, returns -1 if node is not found
->>>>>>> 02c3fe6c
 
 	if (0 != pthread_mutex_lock(&p->lock))
 		cf_crash(AS_PARTITION, "couldn't acquire partition state lock: %s", cf_strerror(errno));
 
-<<<<<<< HEAD
 	bool is_replica = (0 < my_index) && (my_index < p->p_repl_factor);
 	bool is_master  = (0 == my_index);
 
@@ -1194,22 +1169,6 @@
 		/* This should always be true (desyncs will be caught above in the
 		 * migration path checking) */
 		if (AS_PARTITION_STATE_SYNC == p->state || AS_PARTITION_STATE_DESYNC == p->state) {
-=======
-	bool is_qnode  = false;
-	if (p->qnode) {
-		n = p->qnode; //	    is_qnode = (n == self);
-	} else {
-		// is_read is always true in case of queries
-		// TODO this is not needed
-		n = find_sync_copy(ns, pid, p, true);
-	}
-	is_qnode = (n == self);
-
-	if (is_qnode) {
-		/* This should always be true (desyncs will be caught above in the
-		 * migration path checking) */
-		if (AS_PARTITION_STATE_SYNC == p->state || AS_PARTITION_STATE_ZOMBIE == p->state) {
->>>>>>> 02c3fe6c
 			as_partition_reserve_lockfree(ns, pid, rsv);
 			ret = 0;
 		}
@@ -1223,62 +1182,6 @@
 		cf_crash(AS_PARTITION, "couldn't release partition state lock: %s", cf_strerror(errno));
 
 	return ret;
-<<<<<<< HEAD
-
-=======
-}
-
-uint32_t
-as_partition_prereserve_qnodes(as_namespace * ns, bool is_partition_qnode[], as_partition_reservation rsv[])
-{
-	/*
-	 * Iterate through all the partitions
-	 * If the node is qnode for the partition 
-	 * 		set the pid index in is_partition_qnode as true
-	 * 		reserve the parition suing rsv of index pid.
-	 * Else 
-	 * 		Set the pid index in is_partition_qnode as false
-	 */
-	as_partition  * p = NULL;
-	uint32_t reserved = 0;
-	// Iterate through all the partitions in the namespace
-	for (int i=0; i<AS_PARTITIONS; i++) {
-		p = &ns->partitions[i];
-		cf_node self = g_config.self_node;
-
-		if (0 != pthread_mutex_lock(&p->lock))
-			cf_crash(AS_PARTITION, "couldn't acquire partition state lock: %s", cf_strerror(errno));
-
-		bool is_qnode  = false;
-		if (p->qnode) {
-			is_qnode = (p->qnode == self);
-		}
-
-		// If the node is qnode for the partition
-		if (is_qnode) {
-			// Set the pid index in is_parition_qnode as true.
-			// Reserve the partition.
-			
-			AS_PARTITION_RESERVATION_INIT(rsv[i]);
-			as_partition_reserve_lockfree(ns, i, &rsv[i]);
-			is_partition_qnode[i] = true;
-			reserved++;
-			// Theoretically, any partition which is qnode whould either belong to sync or 
-			// zombie state. Its better to know if some other state is becoming qnode.
-			if (AS_PARTITION_STATE_SYNC != p->state && AS_PARTITION_STATE_ZOMBIE != p->state) {
-				cf_debug(AS_PARTITION, "Not expected - Partition is qnode and partition %d is in %d state", i, p->state);
-			}
-			cf_atomic_int_incr(&g_config.dup_tree_count);
-		}
-		else {
-			is_partition_qnode[i] = false;
-		}
-
-		if (0 != pthread_mutex_unlock(&p->lock))
-			cf_crash(AS_PARTITION, "couldn't unlock partition state lock: %s", cf_strerror(errno));
-	}
-	return reserved;
->>>>>>> 02c3fe6c
 }
 /* as_partition_reserve_write
  * Obtain a write reservation on a partition, or get the address of a
